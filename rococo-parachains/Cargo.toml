--- conflicted
+++ resolved
@@ -56,13 +56,9 @@
 jsonrpc-core = "15.1.0"
 
 # Cumulus dependencies
-<<<<<<< HEAD
 # cumulus-client-consensus-relay-chain = { path = "../client/consensus/relay-chain" }
 cumulus-client-consensus-filter = { path = "../client/consensus/filtering" }
-=======
 cumulus-cli = { path = "../cli" }
-cumulus-client-consensus-relay-chain = { path = "../client/consensus/relay-chain" }
->>>>>>> 5cdbd7c4
 cumulus-client-collator = { path = "../client/collator" }
 cumulus-client-service = { path = "../client/service" }
 cumulus-client-network = { path = "../client/network" }
