--- conflicted
+++ resolved
@@ -7,12 +7,7 @@
 [dependencies]
 serde = { version = "1.0.101", optional = true, features = ["derive"] }
 codec = { package = "parity-scale-codec", version = "2.0.0", default-features = false, features = ["derive"] }
-<<<<<<< HEAD
-log = { version = "0.4", default-features = false }
-
-=======
 log = { version = "0.4.14", default-features = false }
->>>>>>> da4c3bac
 parachain-info = { path = "../pallets/parachain-info", default-features = false }
 rococo-parachain-primitives = { path = "../primitives", default-features = false }
 
@@ -41,19 +36,15 @@
 # Cumulus dependencies
 cumulus-pallet-parachain-system = { path = "../../pallets/parachain-system", default-features = false }
 cumulus-primitives-core = { path = "../../primitives/core", default-features = false }
-<<<<<<< HEAD
-cumulus-pallet-xcm-handler = { path = "../../pallets/xcm-handler", default-features = false }
 pallet-author-inherent = { path = "../../pallets/author-inherent", default-features = false }
 author-filter-api = { path = "../../client/consensus/filtering/runtime-api", default-features = false }
 # pallet-author-filter = {package = "pallet-author-height-filter", path = "../../pallets/author-height-filter", default-features = false }
 pallet-author-filter = {package = "pallet-author-slot-filter", path = "../../pallets/author-slot-filter", default-features = false }
 pallet-account-set = { path = "../../pallets/account-set", default-features = false }
-=======
 cumulus-primitives-utility = { path = "../../primitives/utility", default-features = false }
 cumulus-pallet-xcmp-queue = { path = "../../pallets/xcmp-queue", default-features = false }
 cumulus-pallet-xcm = { path = "../../pallets/xcm", default-features = false }
 cumulus-ping = { path = "../../rococo-parachains/pallets/ping", default-features = false }
->>>>>>> da4c3bac
 
 # Polkadot dependencies
 polkadot-parachain = { git = "https://github.com/paritytech/polkadot", default-features = false, branch = "rococo-v1" }
