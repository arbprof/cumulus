[package]
name = "cumulus-primitives-utility"
version = "0.1.0"
authors = ["Parity Technologies <admin@parity.io>"]
edition = "2018"

[dependencies]
# Substrate dependencies
<<<<<<< HEAD
sp-std = { git = "https://github.com/paritytech/substrate", default-features = false, branch = "polkadot-v0.9.6" }
sp-runtime = { git = "https://github.com/paritytech/substrate", default-features = false, branch = "polkadot-v0.9.6" }
sp-trie = { git = "https://github.com/paritytech/substrate", default-features = false, branch = "polkadot-v0.9.6" }
frame-support = { git = "https://github.com/paritytech/substrate", default-features = false, branch = "polkadot-v0.9.6" }

# Polkadot dependencies
polkadot-parachain = { git = "https://github.com/paritytech/polkadot", default-features = false, branch = "release-v0.9.6" }
polkadot-primitives = { git = "https://github.com/paritytech/polkadot", default-features = false, branch = "release-v0.9.6" }
polkadot-core-primitives = { git = "https://github.com/paritytech/polkadot", default-features = false, branch = "release-v0.9.6" }
xcm = { git = "https://github.com/paritytech/polkadot", default-features = false, branch = "release-v0.9.6" }
=======
sp-std = { git = "https://github.com/paritytech/substrate", default-features = false, branch = "polkadot-v0.9.7" }
sp-runtime = { git = "https://github.com/paritytech/substrate", default-features = false, branch = "polkadot-v0.9.7" }
sp-trie = { git = "https://github.com/paritytech/substrate", default-features = false, branch = "polkadot-v0.9.7" }
frame-support = { git = "https://github.com/paritytech/substrate", default-features = false, branch = "polkadot-v0.9.7" }

# Polkadot dependencies
polkadot-parachain = { git = "https://github.com/paritytech/polkadot", default-features = false, branch = "release-v0.9.7" }
polkadot-primitives = { git = "https://github.com/paritytech/polkadot", default-features = false, branch = "release-v0.9.7" }
polkadot-core-primitives = { git = "https://github.com/paritytech/polkadot", default-features = false, branch = "release-v0.9.7" }
xcm = { git = "https://github.com/paritytech/polkadot", default-features = false, branch = "release-v0.9.7" }
>>>>>>> c5c3abf7

cumulus-primitives-core = { path = "../core", default-features = false }

# Other dependencies
impl-trait-for-tuples = "0.2.1"
codec = { package = "parity-scale-codec", version = "2.0.0", default-features = false, features = [ "derive" ] }


[features]
default = [ "std" ]
std = [
	"codec/std",
	"sp-std/std",
	"polkadot-primitives/std",
	"polkadot-parachain/std",
	"polkadot-core-primitives/std",
	"sp-runtime/std",
	"sp-trie/std",
	"frame-support/std",
	"cumulus-primitives-core/std",
]<|MERGE_RESOLUTION|>--- conflicted
+++ resolved
@@ -6,18 +6,6 @@
 
 [dependencies]
 # Substrate dependencies
-<<<<<<< HEAD
-sp-std = { git = "https://github.com/paritytech/substrate", default-features = false, branch = "polkadot-v0.9.6" }
-sp-runtime = { git = "https://github.com/paritytech/substrate", default-features = false, branch = "polkadot-v0.9.6" }
-sp-trie = { git = "https://github.com/paritytech/substrate", default-features = false, branch = "polkadot-v0.9.6" }
-frame-support = { git = "https://github.com/paritytech/substrate", default-features = false, branch = "polkadot-v0.9.6" }
-
-# Polkadot dependencies
-polkadot-parachain = { git = "https://github.com/paritytech/polkadot", default-features = false, branch = "release-v0.9.6" }
-polkadot-primitives = { git = "https://github.com/paritytech/polkadot", default-features = false, branch = "release-v0.9.6" }
-polkadot-core-primitives = { git = "https://github.com/paritytech/polkadot", default-features = false, branch = "release-v0.9.6" }
-xcm = { git = "https://github.com/paritytech/polkadot", default-features = false, branch = "release-v0.9.6" }
-=======
 sp-std = { git = "https://github.com/paritytech/substrate", default-features = false, branch = "polkadot-v0.9.7" }
 sp-runtime = { git = "https://github.com/paritytech/substrate", default-features = false, branch = "polkadot-v0.9.7" }
 sp-trie = { git = "https://github.com/paritytech/substrate", default-features = false, branch = "polkadot-v0.9.7" }
@@ -28,7 +16,6 @@
 polkadot-primitives = { git = "https://github.com/paritytech/polkadot", default-features = false, branch = "release-v0.9.7" }
 polkadot-core-primitives = { git = "https://github.com/paritytech/polkadot", default-features = false, branch = "release-v0.9.7" }
 xcm = { git = "https://github.com/paritytech/polkadot", default-features = false, branch = "release-v0.9.7" }
->>>>>>> c5c3abf7
 
 cumulus-primitives-core = { path = "../core", default-features = false }
 
