// Copyright 2020-2021 Parity Technologies (UK) Ltd.
// This file is part of Cumulus.

// Substrate is free software: you can redistribute it and/or modify
// it under the terms of the GNU General Public License as published by
// the Free Software Foundation, either version 3 of the License, or
// (at your option) any later version.

// Substrate is distributed in the hope that it will be useful,
// but WITHOUT ANY WARRANTY; without even the implied warranty of
// MERCHANTABILITY or FITNESS FOR A PARTICULAR PURPOSE.  See the
// GNU General Public License for more details.

// You should have received a copy of the GNU General Public License
// along with Cumulus.  If not, see <http://www.gnu.org/licenses/>.

//! Cumulus related core primitive types and traits.

#![cfg_attr(not(feature = "std"), no_std)]

use codec::{Decode, Encode};
use frame_support::weights::Weight;
use sp_runtime::{traits::Block as BlockT, RuntimeDebug};
use sp_std::prelude::*;

pub use polkadot_core_primitives::InboundDownwardMessage;
pub use polkadot_parachain::primitives::{Id as ParaId, UpwardMessage, ValidationParams};
pub use polkadot_primitives::v1::{
	AbridgedHostConfiguration, AbridgedHrmpChannel, PersistedValidationData,
};

/// A module that re-exports relevant relay chain definitions.
pub mod relay_chain {
	pub use polkadot_core_primitives::*;
	pub use polkadot_primitives::{v1, v1::well_known_keys};
}
use relay_chain::BlockNumber as RelayBlockNumber;

/// An inbound HRMP message.
pub type InboundHrmpMessage = polkadot_primitives::v1::InboundHrmpMessage<relay_chain::BlockNumber>;

/// And outbound HRMP message
pub type OutboundHrmpMessage = polkadot_primitives::v1::OutboundHrmpMessage<ParaId>;

/// Error description of a message send failure.
#[derive(Eq, PartialEq, Copy, Clone, RuntimeDebug, Encode, Decode)]
pub enum MessageSendError {
	/// The dispatch queue is full.
	QueueFull,
	/// There does not exist a channel for sending the message.
	NoChannel,
	/// The message is too big to ever fit in a channel.
	TooBig,
	/// Some other error.
	Other,
}

impl From<MessageSendError> for &'static str {
	fn from(e: MessageSendError) -> Self {
		use MessageSendError::*;
		match e {
			QueueFull => "QueueFull",
			NoChannel => "NoChannel",
			TooBig => "TooBig",
			Other => "Other",
		}
	}
}

/// Information about an XCMP channel.
pub struct ChannelInfo {
	/// The maximum number of messages that can be pending in the channel at once.
	pub max_capacity: u32,
	/// The maximum total size of the messages that can be pending in the channel at once.
	pub max_total_size: u32,
	/// The maximum message size that could be put into the channel.
	pub max_message_size: u32,
	/// The current number of messages pending in the channel.
	/// Invariant: should be less or equal to `max_capacity`.s`.
	pub msg_count: u32,
	/// The total size in bytes of all message payloads in the channel.
	/// Invariant: should be less or equal to `max_total_size`.
	pub total_size: u32,
}

pub trait GetChannelInfo {
	fn get_channel_status(id: ParaId) -> ChannelStatus;
	fn get_channel_max(id: ParaId) -> Option<usize>;
}

/// Something that should be called when a downward message is received.
pub trait DmpMessageHandler {
	/// Handle some incoming DMP messages (note these are individual XCM messages).
	///
	/// Also, process messages up to some `max_weight`.
	fn handle_dmp_messages(
		iter: impl Iterator<Item = (RelayBlockNumber, Vec<u8>)>,
		max_weight: Weight,
	) -> Weight;
}
impl DmpMessageHandler for () {
	fn handle_dmp_messages(
		iter: impl Iterator<Item = (RelayBlockNumber, Vec<u8>)>,
		_max_weight: Weight,
	) -> Weight {
		iter.for_each(drop);
		0
	}
}

/// Something that should be called for each batch of messages received over XCMP.
pub trait XcmpMessageHandler {
	/// Handle some incoming XCMP messages (note these are the big one-per-block aggregate
	/// messages).
	///
	/// Also, process messages up to some `max_weight`.
	fn handle_xcmp_messages<'a, I: Iterator<Item = (ParaId, RelayBlockNumber, &'a [u8])>>(
		iter: I,
		max_weight: Weight,
	) -> Weight;
}
impl XcmpMessageHandler for () {
	fn handle_xcmp_messages<'a, I: Iterator<Item = (ParaId, RelayBlockNumber, &'a [u8])>>(
		iter: I,
		_max_weight: Weight,
	) -> Weight {
		for _ in iter {}
		0
	}
}

/// Something that should be called when sending an upward message.
pub trait UpwardMessageSender {
	/// Send the given UMP message; return the expected number of blocks before the message will
	/// be dispatched or an error if the message cannot be sent.
	fn send_upward_message(msg: UpwardMessage) -> Result<u32, MessageSendError>;
}
impl UpwardMessageSender for () {
	fn send_upward_message(_msg: UpwardMessage) -> Result<u32, MessageSendError> {
		Err(MessageSendError::NoChannel)
	}
}

/// The status of a channel.
pub enum ChannelStatus {
	/// Channel doesn't exist/has been closed.
	Closed,
	/// Channel is completely full right now.
	Full,
	/// Channel is ready for sending; the two parameters are the maximum size a valid message may
	/// have right now, and the maximum size a message may ever have (this will generally have been
	/// available during message construction, but it's possible the channel parameters changed in
	/// the meantime).
	Ready(usize, usize),
}

/// A means of figuring out what outbound XCMP messages should be being sent.
pub trait XcmpMessageSource {
	/// Take a single XCMP message from the queue for the given `dest`, if one exists.
	fn take_outbound_messages(maximum_channels: usize) -> Vec<(ParaId, Vec<u8>)>;
}

impl XcmpMessageSource for () {
	fn take_outbound_messages(_maximum_channels: usize) -> Vec<(ParaId, Vec<u8>)> {
		vec![]
	}
}

/// The "quality of service" considerations for message sending.
#[derive(Eq, PartialEq, Clone, Copy, Encode, Decode, RuntimeDebug)]
pub enum ServiceQuality {
	/// Ensure that this message is dispatched in the same relative order as any other messages that
	/// were also sent with `Ordered`. This only guarantees message ordering on the dispatch side,
	/// and not necessarily on the execution side.
	Ordered,
	/// Ensure that the message is dispatched as soon as possible, which could result in it being
	/// dispatched before other messages which are larger and/or rely on relative ordering.
	Fast,
}

/// A trait which is called when the validation data is set.
#[impl_trait_for_tuples::impl_for_tuples(30)]
pub trait OnValidationData {
	fn on_validation_data(data: &PersistedValidationData);
}

/// The parachain block that is created by a collator.
///
/// This is send as PoV (proof of validity block) to the relay-chain validators. There it will be
/// passed to the parachain validation Wasm blob to be validated.
#[derive(codec::Encode, codec::Decode, Clone)]
pub struct ParachainBlockData<B: BlockT> {
	/// The header of the parachain block.
	header: B::Header,
	/// The extrinsics of the parachain block.
	extrinsics: sp_std::vec::Vec<B::Extrinsic>,
	/// The data that is required to emulate the storage accesses executed by all extrinsics.
	storage_proof: sp_trie::StorageProof,
}

impl<B: BlockT> ParachainBlockData<B> {
	/// Creates a new instance of `Self`.
	pub fn new(
		header: <B as BlockT>::Header,
		extrinsics: sp_std::vec::Vec<<B as BlockT>::Extrinsic>,
		storage_proof: sp_trie::StorageProof,
	) -> Self {
		Self {
			header,
			extrinsics,
			storage_proof,
		}
	}

	/// Convert `self` into the stored block.
	pub fn into_block(self) -> B {
		B::new(self.header, self.extrinsics)
	}

	/// Convert `self` into the stored header.
	pub fn into_header(self) -> B::Header {
		self.header
	}

	/// Returns the header.
	pub fn header(&self) -> &B::Header {
		&self.header
	}

	/// Returns the extrinsics.
	pub fn extrinsics(&self) -> &[B::Extrinsic] {
		&self.extrinsics
	}

	/// Returns the [`StorageProof`](sp_trie::StorageProof).
	pub fn storage_proof(&self) -> &sp_trie::StorageProof {
		&self.storage_proof
	}

	/// Deconstruct into the inner parts.
<<<<<<< HEAD
	pub fn deconstruct(
		self,
	) -> (
		B::Header,
		sp_std::vec::Vec<B::Extrinsic>,
		sp_trie::CompactProof,
	) {
=======
	pub fn deconstruct(self) -> (B::Header, sp_std::vec::Vec<B::Extrinsic>, sp_trie::StorageProof) {
>>>>>>> ab524051
		(self.header, self.extrinsics, self.storage_proof)
	}
}

/// Information about a collation.
#[derive(Clone, Debug, codec::Decode, codec::Encode, PartialEq)]
pub struct CollationInfo {
	/// Messages destined to be interpreted by the Relay chain itself.
	pub upward_messages: Vec<UpwardMessage>,
	/// The horizontal messages sent by the parachain.
	pub horizontal_messages: Vec<OutboundHrmpMessage>,
	/// New validation code.
	pub new_validation_code: Option<relay_chain::v1::ValidationCode>,
	/// The number of messages processed from the DMQ.
	pub processed_downward_messages: u32,
	/// The mark which specifies the block number up to which all inbound HRMP messages are processed.
	pub hrmp_watermark: relay_chain::v1::BlockNumber,
}

sp_api::decl_runtime_apis! {
	/// Runtime api to collect information about a collation.
	pub trait CollectCollationInfo {
		/// Collect information about a collation.
		#[skip_initialize_block]
		fn collect_collation_info() -> CollationInfo;
	}
}<|MERGE_RESOLUTION|>--- conflicted
+++ resolved
@@ -238,17 +238,7 @@
 	}
 
 	/// Deconstruct into the inner parts.
-<<<<<<< HEAD
-	pub fn deconstruct(
-		self,
-	) -> (
-		B::Header,
-		sp_std::vec::Vec<B::Extrinsic>,
-		sp_trie::CompactProof,
-	) {
-=======
 	pub fn deconstruct(self) -> (B::Header, sp_std::vec::Vec<B::Extrinsic>, sp_trie::StorageProof) {
->>>>>>> ab524051
 		(self.header, self.extrinsics, self.storage_proof)
 	}
 }
