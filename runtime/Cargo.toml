[package]
name = "cumulus-runtime"
version = "0.1.0"
authors = ["Parity Technologies <admin@parity.io>"]
edition = "2018"

[dependencies]
# Other dependencies
codec = { package = "parity-scale-codec", version = "1.3.0", default-features = false, features = [ "derive" ] }
memory-db = { version = "0.18.0", default-features = false }
hash-db = { version = "0.15.2", default-features = false }
trie-db = { version = "0.21.0", default-features = false }
hashbrown = "0.6.1"

# Cumulus dependencies
cumulus-primitives = { path = "../primitives", default-features = false }

# Substrate dependencies
<<<<<<< HEAD
sp-std = { git = "https://github.com/paritytech/substrate", default-features = false, branch = "cecton-fix-int-test-3" }
sp-runtime = { git = "https://github.com/paritytech/substrate", default-features = false, branch = "cecton-fix-int-test-3" }
sp-core = { git = "https://github.com/paritytech/substrate", default-features = false, branch = "cecton-fix-int-test-3" }
sp-io = { git = "https://github.com/paritytech/substrate", default-features = false, branch = "cecton-fix-int-test-3" }
frame-executive = { git = "https://github.com/paritytech/substrate", default-features = false, branch = "cecton-fix-int-test-3" }
sp-trie = { git = "https://github.com/paritytech/substrate", default-features = false, branch = "cecton-fix-int-test-3" }
sp-inherents = { git = "https://github.com/paritytech/substrate", default-features = false, branch = "cecton-fix-int-test-3" }
=======
sp-std = { git = "https://github.com/paritytech/substrate", default-features = false, branch = "cumulus-branch" }
sp-runtime = { git = "https://github.com/paritytech/substrate", default-features = false, branch = "cumulus-branch" }
sp-core = { git = "https://github.com/paritytech/substrate", default-features = false, branch = "cumulus-branch" }
sp-io = { git = "https://github.com/paritytech/substrate", default-features = false, branch = "cumulus-branch" }
frame-executive = { git = "https://github.com/paritytech/substrate", default-features = false, branch = "cumulus-branch" }
sp-trie = { git = "https://github.com/paritytech/substrate", default-features = false, branch = "cumulus-branch" }
>>>>>>> 6a6fec66

# Polkadot dependencies
parachain = { package = "polkadot-parachain", git = "https://github.com/paritytech/polkadot", branch = "cecton-fix-int-test-3", default-features = false, features = [ "wasm-api" ] }

[dev-dependencies]
sc-block-builder = { git = "https://github.com/paritytech/substrate", default-features = false, branch = "cecton-fix-int-test-3" }
sp-keyring = { git = "https://github.com/paritytech/substrate", branch = "cecton-fix-int-test-3" }
sp-blockchain = { git = "https://github.com/paritytech/substrate", branch = "cecton-fix-int-test-3" }
sc-executor = { git = "https://github.com/paritytech/substrate", branch = "cecton-fix-int-test-3" }
sp-consensus = { git = "https://github.com/paritytech/substrate", branch = "cecton-fix-int-test-3" }
test-client = { package = "cumulus-test-client", path = "../test/client" }

[features]
default = ["std"]
std = [
	"codec/std",
	"cumulus-primitives/std",
	"sp-std/std",
	"sp-io/std",
	"sp-runtime/std",
	"sp-core/std",
	"frame-executive/std",
	"memory-db/std",
	"hash-db/std",
	"trie-db/std",
	"sp-trie/std",
	"parachain/std",
]<|MERGE_RESOLUTION|>--- conflicted
+++ resolved
@@ -16,22 +16,12 @@
 cumulus-primitives = { path = "../primitives", default-features = false }
 
 # Substrate dependencies
-<<<<<<< HEAD
 sp-std = { git = "https://github.com/paritytech/substrate", default-features = false, branch = "cecton-fix-int-test-3" }
 sp-runtime = { git = "https://github.com/paritytech/substrate", default-features = false, branch = "cecton-fix-int-test-3" }
 sp-core = { git = "https://github.com/paritytech/substrate", default-features = false, branch = "cecton-fix-int-test-3" }
 sp-io = { git = "https://github.com/paritytech/substrate", default-features = false, branch = "cecton-fix-int-test-3" }
 frame-executive = { git = "https://github.com/paritytech/substrate", default-features = false, branch = "cecton-fix-int-test-3" }
 sp-trie = { git = "https://github.com/paritytech/substrate", default-features = false, branch = "cecton-fix-int-test-3" }
-sp-inherents = { git = "https://github.com/paritytech/substrate", default-features = false, branch = "cecton-fix-int-test-3" }
-=======
-sp-std = { git = "https://github.com/paritytech/substrate", default-features = false, branch = "cumulus-branch" }
-sp-runtime = { git = "https://github.com/paritytech/substrate", default-features = false, branch = "cumulus-branch" }
-sp-core = { git = "https://github.com/paritytech/substrate", default-features = false, branch = "cumulus-branch" }
-sp-io = { git = "https://github.com/paritytech/substrate", default-features = false, branch = "cumulus-branch" }
-frame-executive = { git = "https://github.com/paritytech/substrate", default-features = false, branch = "cumulus-branch" }
-sp-trie = { git = "https://github.com/paritytech/substrate", default-features = false, branch = "cumulus-branch" }
->>>>>>> 6a6fec66
 
 # Polkadot dependencies
 parachain = { package = "polkadot-parachain", git = "https://github.com/paritytech/polkadot", branch = "cecton-fix-int-test-3", default-features = false, features = [ "wasm-api" ] }
