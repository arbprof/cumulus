--- conflicted
+++ resolved
@@ -5,27 +5,6 @@
 edition = "2018"
 
 [dependencies]
-<<<<<<< HEAD
-sc-service = { git = "https://github.com/paritytech/substrate", branch = "polkadot-v0.9.7" }
-sc-consensus = { git = "https://github.com/paritytech/substrate", branch = "polkadot-v0.9.7" }
-sc-block-builder = { git = "https://github.com/paritytech/substrate", branch = "polkadot-v0.9.7" }
-sc-executor = { git = "https://github.com/paritytech/substrate", branch = "polkadot-v0.9.7" }
-sc-executor-common = { git = "https://github.com/paritytech/substrate", branch = "polkadot-v0.9.7" }
-substrate-test-client = { git = "https://github.com/paritytech/substrate", branch = "polkadot-v0.9.7" }
-sp-runtime = { git = "https://github.com/paritytech/substrate", branch = "polkadot-v0.9.7" }
-sp-core = { git = "https://github.com/paritytech/substrate", branch = "polkadot-v0.9.7" }
-sp-api = { git = "https://github.com/paritytech/substrate", branch = "polkadot-v0.9.7" }
-sp-keyring = { git = "https://github.com/paritytech/substrate", branch = "polkadot-v0.9.7" }
-sp-test-primitives = { git = "https://github.com/paritytech/substrate", branch = "polkadot-v0.9.7" }
-sp-blockchain = { git = "https://github.com/paritytech/substrate", branch = "polkadot-v0.9.7" }
-sp-inherents = { git = "https://github.com/paritytech/substrate", branch = "polkadot-v0.9.7" }
-sp-io = { git = "https://github.com/paritytech/substrate", branch = "polkadot-v0.9.7" }
-sp-timestamp = { git = "https://github.com/paritytech/substrate", branch = "polkadot-v0.9.7" }
-sp-state-machine = { git = "https://github.com/paritytech/substrate", branch = "polkadot-v0.9.7" }
-frame-system = { git = "https://github.com/paritytech/substrate", branch = "polkadot-v0.9.7" }
-pallet-transaction-payment = { git = "https://github.com/paritytech/substrate", branch = "polkadot-v0.9.7" }
-pallet-balances = { git = "https://github.com/paritytech/substrate", branch = "polkadot-v0.9.7" }
-=======
 sc-service = { git = "https://github.com/paritytech/substrate", branch = "polkadot-v0.9.8" }
 sc-consensus = { git = "https://github.com/paritytech/substrate", branch = "polkadot-v0.9.8" }
 sc-block-builder = { git = "https://github.com/paritytech/substrate", branch = "polkadot-v0.9.8" }
@@ -45,7 +24,6 @@
 frame-system = { git = "https://github.com/paritytech/substrate", branch = "polkadot-v0.9.8" }
 pallet-transaction-payment = { git = "https://github.com/paritytech/substrate", branch = "polkadot-v0.9.8" }
 pallet-balances = { git = "https://github.com/paritytech/substrate", branch = "polkadot-v0.9.8" }
->>>>>>> 4e51d32f
 
 # Cumulus deps
 cumulus-test-runtime = { path = "../runtime" }
@@ -55,13 +33,8 @@
 cumulus-primitives-parachain-inherent = { path = "../../primitives/parachain-inherent" }
 
 # Polkadot deps
-<<<<<<< HEAD
-polkadot-primitives = { git = "https://github.com/paritytech/polkadot", branch = "release-v0.9.7" }
-polkadot-parachain = { git = "https://github.com/paritytech/polkadot", branch = "release-v0.9.7" }
-=======
 polkadot-primitives = { git = "https://github.com/paritytech/polkadot", branch = "release-v0.9.8" }
 polkadot-parachain = { git = "https://github.com/paritytech/polkadot", branch = "release-v0.9.8" }
->>>>>>> 4e51d32f
 
 # Other deps
 codec = { package = "parity-scale-codec", version = "2.0.0", default-features = false, features = [ "derive" ] }