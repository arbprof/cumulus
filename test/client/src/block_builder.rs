// Copyright 2020-2021 Parity Technologies (UK) Ltd.
// This file is part of Cumulus.

// Cumulus is free software: you can redistribute it and/or modify
// it under the terms of the GNU General Public License as published by
// the Free Software Foundation, either version 3 of the License, or
// (at your option) any later version.

// Cumulus is distributed in the hope that it will be useful,
// but WITHOUT ANY WARRANTY; without even the implied warranty of
// MERCHANTABILITY or FITNESS FOR A PARTICULAR PURPOSE.  See the
// GNU General Public License for more details.

// You should have received a copy of the GNU General Public License
// along with Cumulus.  If not, see <http://www.gnu.org/licenses/>.

use crate::{Backend, Client};
use cumulus_primitives_core::{ParachainBlockData, PersistedValidationData};
use cumulus_primitives_parachain_inherent::{ParachainInherentData, INHERENT_IDENTIFIER};
use cumulus_test_relay_sproof_builder::RelayStateSproofBuilder;
use cumulus_test_runtime::{Block, GetLastTimestamp, Hash, Header};
use polkadot_primitives::v1::{BlockNumber as PBlockNumber, Hash as PHash};
use sc_block_builder::{BlockBuilder, BlockBuilderProvider};
use sp_api::ProvideRuntimeApi;
use sp_runtime::{
	generic::BlockId,
	traits::{Block as BlockT, Header as HeaderT},
};

/// An extension for the Cumulus test client to init a block builder.
pub trait InitBlockBuilder {
	/// Init a specific block builder that works for the test runtime.
	///
	/// This will automatically create and push the inherents for you to make the block
	/// valid for the test runtime.
	///
	/// You can use the relay chain state sproof builder to arrange required relay chain state or
	/// just use a default one.
	fn init_block_builder(
		&self,
		validation_data: Option<PersistedValidationData<PHash, PBlockNumber>>,
		relay_sproof_builder: RelayStateSproofBuilder,
	) -> sc_block_builder::BlockBuilder<Block, Client, Backend>;

	/// Init a specific block builder at a specific block that works for the test runtime.
	///
	/// Same as [`InitBlockBuilder::init_block_builder`] besides that it takes a
	/// [`BlockId`] to say which should be the parent block of the block that is being build.
	fn init_block_builder_at(
		&self,
		at: &BlockId<Block>,
		validation_data: Option<PersistedValidationData<PHash, PBlockNumber>>,
		relay_sproof_builder: RelayStateSproofBuilder,
	) -> sc_block_builder::BlockBuilder<Block, Client, Backend>;

	/// Init a specific block builder that works for the test runtime.
	///
	/// Same as [`InitBlockBuilder::init_block_builder`] besides that it takes a
	/// [`BlockId`] to say which should be the parent block of the block that is being build and
	/// it will use the given `timestamp` as input for the timestamp inherent.
	fn init_block_builder_with_timestamp(
		&self,
		at: &BlockId<Block>,
		validation_data: Option<PersistedValidationData<PHash, PBlockNumber>>,
		relay_sproof_builder: RelayStateSproofBuilder,
		timestamp: u64,
	) -> sc_block_builder::BlockBuilder<Block, Client, Backend>;
}

fn init_block_builder<'a>(
	client: &'a Client,
	at: &BlockId<Block>,
	validation_data: Option<PersistedValidationData<PHash, PBlockNumber>>,
	relay_sproof_builder: RelayStateSproofBuilder,
	timestamp: u64,
) -> BlockBuilder<'a, Block, Client, Backend> {
	let mut block_builder = client
		.new_block_at(at, Default::default(), true)
		.expect("Creates new block builder for test runtime");

	let mut inherent_data = sp_inherents::InherentData::new();

	inherent_data
		.put_data(sp_timestamp::INHERENT_IDENTIFIER, &timestamp)
		.expect("Put timestamp failed");

	let (relay_parent_storage_root, relay_chain_state) =
		relay_sproof_builder.into_state_root_and_proof();

	let mut validation_data = validation_data.unwrap_or_default();
	assert_eq!(
		validation_data.relay_parent_storage_root,
		Default::default(),
		"Overriding the relay storage root is not implemented",
	);
	validation_data.relay_parent_storage_root = relay_parent_storage_root;

	inherent_data
		.put_data(
			INHERENT_IDENTIFIER,
			&ParachainInherentData {
				validation_data,
				relay_chain_state,
				downward_messages: Default::default(),
				horizontal_messages: Default::default(),
			},
		)
		.expect("Put validation function params failed");

	let inherents = block_builder
		.create_inherents(inherent_data)
		.expect("Creates inherents");

	inherents
		.into_iter()
		.for_each(|ext| block_builder.push(ext).expect("Pushes inherent"));

	block_builder
}

impl InitBlockBuilder for Client {
	fn init_block_builder(
		&self,
		validation_data: Option<PersistedValidationData<PHash, PBlockNumber>>,
		relay_sproof_builder: RelayStateSproofBuilder,
	) -> BlockBuilder<Block, Client, Backend> {
		let chain_info = self.chain_info();
		self.init_block_builder_at(
			&BlockId::Hash(chain_info.best_hash),
			validation_data,
			relay_sproof_builder,
		)
	}

	fn init_block_builder_at(
		&self,
		at: &BlockId<Block>,
		validation_data: Option<PersistedValidationData<PHash, PBlockNumber>>,
		relay_sproof_builder: RelayStateSproofBuilder,
	) -> BlockBuilder<Block, Client, Backend> {
		let last_timestamp = self
			.runtime_api()
			.get_last_timestamp(&at)
			.expect("Get last timestamp");

		let timestamp = last_timestamp + cumulus_test_runtime::MinimumPeriod::get();

		init_block_builder(self, at, validation_data, relay_sproof_builder, timestamp)
	}

	fn init_block_builder_with_timestamp(
		&self,
		at: &BlockId<Block>,
		validation_data: Option<PersistedValidationData<PHash, PBlockNumber>>,
		relay_sproof_builder: RelayStateSproofBuilder,
		timestamp: u64,
	) -> sc_block_builder::BlockBuilder<Block, Client, Backend> {
		init_block_builder(self, at, validation_data, relay_sproof_builder, timestamp)
	}
}

/// Extension trait for the [`BlockBuilder`](sc_block_builder::BlockBuilder) to build directly a
/// [`ParachainBlockData`].
pub trait BuildParachainBlockData {
	/// Directly build the [`ParachainBlockData`] from the block that comes out of the block builder.
	fn build_parachain_block(self, parent_state_root: Hash) -> ParachainBlockData<Block>;
}

impl<'a> BuildParachainBlockData for sc_block_builder::BlockBuilder<'a, Block, Client, Backend> {
<<<<<<< HEAD
	fn build_parachain_block(self, parent_state_root: Hash) -> ParachainBlockData<Block> {
=======
	fn build_parachain_block(self, _: Hash) -> ParachainBlockData<Block> {
>>>>>>> ab524051
		let built_block = self.build().expect("Builds the block");

		let storage_proof = built_block
			.proof
<<<<<<< HEAD
			.expect("We enabled proof recording before.")
			.into_compact_proof::<<Header as HeaderT>::Hashing>(parent_state_root)
			.expect("Creates the compact proof");
=======
			.expect("We enabled proof recording before.");
>>>>>>> ab524051

		let (header, extrinsics) = built_block.block.deconstruct();
		ParachainBlockData::new(header, extrinsics, storage_proof)
	}
}<|MERGE_RESOLUTION|>--- conflicted
+++ resolved
@@ -167,22 +167,12 @@
 }
 
 impl<'a> BuildParachainBlockData for sc_block_builder::BlockBuilder<'a, Block, Client, Backend> {
-<<<<<<< HEAD
-	fn build_parachain_block(self, parent_state_root: Hash) -> ParachainBlockData<Block> {
-=======
 	fn build_parachain_block(self, _: Hash) -> ParachainBlockData<Block> {
->>>>>>> ab524051
 		let built_block = self.build().expect("Builds the block");
 
 		let storage_proof = built_block
 			.proof
-<<<<<<< HEAD
-			.expect("We enabled proof recording before.")
-			.into_compact_proof::<<Header as HeaderT>::Hashing>(parent_state_root)
-			.expect("Creates the compact proof");
-=======
 			.expect("We enabled proof recording before.");
->>>>>>> ab524051
 
 		let (header, extrinsics) = built_block.block.deconstruct();
 		ParachainBlockData::new(header, extrinsics, storage_proof)
