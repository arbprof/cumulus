[package]
name = 'cumulus-test-parachain-runtime'
version = '0.1.0'
authors = ["Parity Technologies <admin@parity.io>"]
edition = '2018'

[dependencies]
serde = { version = "1.0.101", optional = true, features = ["derive"] }
codec = { package = "parity-scale-codec", version = "1.3.0", default-features = false, features = ["derive"] }

# Substrate dependencies
sp-std = { git = "https://github.com/paritytech/substrate", default-features = false, branch = "cecton-fix-int-test-3" }
sp-api = { git = "https://github.com/paritytech/substrate", default-features = false, branch = "cecton-fix-int-test-3" }
sp-io = { git = "https://github.com/paritytech/substrate", default-features = false, branch = "cecton-fix-int-test-3" }
sp-version = { git = "https://github.com/paritytech/substrate", default-features = false, branch = "cecton-fix-int-test-3" }
sp-runtime = { git = "https://github.com/paritytech/substrate", default-features = false, branch = "cecton-fix-int-test-3" }
sp-core = { git = "https://github.com/paritytech/substrate", default-features = false, branch = "cecton-fix-int-test-3" }
sp-session = { git = "https://github.com/paritytech/substrate", default-features = false, branch = "cecton-fix-int-test-3" }
sp-offchain = { git = "https://github.com/paritytech/substrate", default-features = false, branch = "cecton-fix-int-test-3" }
sp-block-builder = { git = "https://github.com/paritytech/substrate", default-features = false, branch = "cecton-fix-int-test-3" }
sp-transaction-pool = { git = "https://github.com/paritytech/substrate", default-features = false, branch = "cecton-fix-int-test-3" }
sp-inherents = { git = "https://github.com/paritytech/substrate", default-features = false, branch = "cecton-fix-int-test-3" }

<<<<<<< HEAD
frame-support = { git = "https://github.com/paritytech/substrate", default-features = false, branch = "cecton-fix-int-test-3" }
frame-executive = { git = "https://github.com/paritytech/substrate", default-features = false, branch = "cecton-fix-int-test-3" }
frame-system = { git = "https://github.com/paritytech/substrate", default-features = false, branch = "cecton-fix-int-test-3" }
pallet-balances = { git = "https://github.com/paritytech/substrate", default-features = false, branch = "cecton-fix-int-test-3" }
pallet-indices = { git = "https://github.com/paritytech/substrate", default-features = false, branch = "cecton-fix-int-test-3" }
pallet-randomness-collective-flip = { git = "https://github.com/paritytech/substrate", default-features = false, branch = "cecton-fix-int-test-3" }
pallet-timestamp = { git = "https://github.com/paritytech/substrate", default-features = false, branch = "cecton-fix-int-test-3" }
pallet-sudo = { git = "https://github.com/paritytech/substrate", default-features = false, branch = "cecton-fix-int-test-3" }
pallet-transaction-payment = { git = "https://github.com/paritytech/substrate", default-features = false, branch = "cecton-fix-int-test-3" }
=======
frame-support = { git = "https://github.com/paritytech/substrate", default-features = false, branch = "cumulus-branch" }
frame-executive = { git = "https://github.com/paritytech/substrate", default-features = false, branch = "cumulus-branch" }
frame-system = { git = "https://github.com/paritytech/substrate", default-features = false, branch = "cumulus-branch" }
pallet-balances = { git = "https://github.com/paritytech/substrate", default-features = false, branch = "cumulus-branch" }
pallet-randomness-collective-flip = { git = "https://github.com/paritytech/substrate", default-features = false, branch = "cumulus-branch" }
pallet-timestamp = { git = "https://github.com/paritytech/substrate", default-features = false, branch = "cumulus-branch" }
pallet-sudo = { git = "https://github.com/paritytech/substrate", default-features = false, branch = "cumulus-branch" }
pallet-transaction-payment = { git = "https://github.com/paritytech/substrate", default-features = false, branch = "cumulus-branch" }
>>>>>>> 6a6fec66

# Cumulus dependencies
cumulus-runtime = { path = "../../../runtime", default-features = false }
cumulus-parachain-upgrade = { path = "../../../parachain-upgrade", default-features = false }
cumulus-message-broker = { path = "../../../message-broker", default-features = false }
cumulus-upward-message = { path = "../../../upward-message", default-features = false }
cumulus-primitives = { path = "../../../primitives", default-features = false }

# Polkadot dependencies
polkadot-parachain = { git = "https://github.com/paritytech/polkadot", branch = "cumulus-branch", default-features = false }

[build-dependencies]
wasm-builder-runner = { package = "substrate-wasm-builder-runner", version = "1.0.6" }

[features]
default = [ "std" ]
std = [
	"codec/std",
	"serde",
	"sp-api/std",
	"sp-std/std",
	"sp-io/std",
	"sp-core/std",
	"sp-runtime/std",
	"sp-version/std",
	"sp-offchain/std",
	"sp-session/std",
	"sp-block-builder/std",
	"sp-transaction-pool/std",
	"sp-inherents/std",
	"frame-support/std",
	"frame-executive/std",
	"frame-system/std",
	"pallet-balances/std",
	"pallet-randomness-collective-flip/std",
	"pallet-timestamp/std",
	"pallet-sudo/std",
	"pallet-transaction-payment/std",
	"cumulus-runtime/std",
	"cumulus-parachain-upgrade/std",
	"cumulus-message-broker/std",
	"cumulus-upward-message/std",
	"cumulus-primitives/std",
	"polkadot-parachain/std",
]
# Will be enabled by the `wasm-builder` when building the runtime for WASM.
runtime-wasm = [
	"cumulus-upward-message/runtime-wasm",
]<|MERGE_RESOLUTION|>--- conflicted
+++ resolved
@@ -21,26 +21,14 @@
 sp-transaction-pool = { git = "https://github.com/paritytech/substrate", default-features = false, branch = "cecton-fix-int-test-3" }
 sp-inherents = { git = "https://github.com/paritytech/substrate", default-features = false, branch = "cecton-fix-int-test-3" }
 
-<<<<<<< HEAD
 frame-support = { git = "https://github.com/paritytech/substrate", default-features = false, branch = "cecton-fix-int-test-3" }
 frame-executive = { git = "https://github.com/paritytech/substrate", default-features = false, branch = "cecton-fix-int-test-3" }
 frame-system = { git = "https://github.com/paritytech/substrate", default-features = false, branch = "cecton-fix-int-test-3" }
 pallet-balances = { git = "https://github.com/paritytech/substrate", default-features = false, branch = "cecton-fix-int-test-3" }
-pallet-indices = { git = "https://github.com/paritytech/substrate", default-features = false, branch = "cecton-fix-int-test-3" }
 pallet-randomness-collective-flip = { git = "https://github.com/paritytech/substrate", default-features = false, branch = "cecton-fix-int-test-3" }
 pallet-timestamp = { git = "https://github.com/paritytech/substrate", default-features = false, branch = "cecton-fix-int-test-3" }
 pallet-sudo = { git = "https://github.com/paritytech/substrate", default-features = false, branch = "cecton-fix-int-test-3" }
 pallet-transaction-payment = { git = "https://github.com/paritytech/substrate", default-features = false, branch = "cecton-fix-int-test-3" }
-=======
-frame-support = { git = "https://github.com/paritytech/substrate", default-features = false, branch = "cumulus-branch" }
-frame-executive = { git = "https://github.com/paritytech/substrate", default-features = false, branch = "cumulus-branch" }
-frame-system = { git = "https://github.com/paritytech/substrate", default-features = false, branch = "cumulus-branch" }
-pallet-balances = { git = "https://github.com/paritytech/substrate", default-features = false, branch = "cumulus-branch" }
-pallet-randomness-collective-flip = { git = "https://github.com/paritytech/substrate", default-features = false, branch = "cumulus-branch" }
-pallet-timestamp = { git = "https://github.com/paritytech/substrate", default-features = false, branch = "cumulus-branch" }
-pallet-sudo = { git = "https://github.com/paritytech/substrate", default-features = false, branch = "cumulus-branch" }
-pallet-transaction-payment = { git = "https://github.com/paritytech/substrate", default-features = false, branch = "cumulus-branch" }
->>>>>>> 6a6fec66
 
 # Cumulus dependencies
 cumulus-runtime = { path = "../../../runtime", default-features = false }
@@ -50,7 +38,7 @@
 cumulus-primitives = { path = "../../../primitives", default-features = false }
 
 # Polkadot dependencies
-polkadot-parachain = { git = "https://github.com/paritytech/polkadot", branch = "cumulus-branch", default-features = false }
+polkadot-parachain = { git = "https://github.com/paritytech/polkadot", branch = "cecton-fix-int-test-3", default-features = false }
 
 [build-dependencies]
 wasm-builder-runner = { package = "substrate-wasm-builder-runner", version = "1.0.6" }
