// Copyright 2019 Parity Technologies (UK) Ltd.
// This file is part of Cumulus.

// Cumulus is free software: you can redistribute it and/or modify
// it under the terms of the GNU General Public License as published by
// the Free Software Foundation, either version 3 of the License, or
// (at your option) any later version.

// Cumulus is distributed in the hope that it will be useful,
// but WITHOUT ANY WARRANTY; without even the implied warranty of
// MERCHANTABILITY or FITNESS FOR A PARTICULAR PURPOSE.  See the
// GNU General Public License for more details.

// You should have received a copy of the GNU General Public License
// along with Cumulus.  If not, see <http://www.gnu.org/licenses/>.

use crate::chain_spec;
use crate::cli::{Cli, PolkadotCli, Subcommand};
use codec::Encode;
use cumulus_primitives::ParaId;
use log::info;
use parachain_runtime::Block;
use polkadot_parachain::primitives::AccountIdConversion;
use sc_cli::{
	ChainSpec, CliConfiguration, Error, ImportParams, KeystoreParams, NetworkParams, Result, Role,
	RuntimeVersion, SharedParams, SubstrateCli,
};
use sc_service::config::{BasePath, PrometheusConfig};
use sp_core::hexdisplay::HexDisplay;
use sp_runtime::{
	traits::{Block as BlockT, Hash as HashT, Header as HeaderT, Zero},
	BuildStorage,
};
use std::{net::SocketAddr, sync::Arc};

impl SubstrateCli for Cli {
	fn impl_name() -> &'static str {
		"Cumulus Test Parachain Collator"
	}

	fn impl_version() -> &'static str {
		env!("SUBSTRATE_CLI_IMPL_VERSION")
	}

	fn description() -> &'static str {
		"Cumulus test parachain collator\n\nThe command-line arguments provided first will be \
		passed to the parachain node, while the arguments provided after -- will be passed \
		to the relaychain node.\n\n\
		cumulus-test-parachain-collator [parachain-args] -- [relaychain-args]"
	}

	fn author() -> &'static str {
		env!("CARGO_PKG_AUTHORS")
	}

	fn support_url() -> &'static str {
		"https://github.com/paritytech/cumulus/issues/new"
	}

	fn copyright_start_year() -> i32 {
		2017
	}

	fn executable_name() -> &'static str {
		"cumulus-test-parachain-collator"
	}

	fn load_spec(&self, _id: &str) -> std::result::Result<Box<dyn sc_service::ChainSpec>, String> {
		// Such a hack :(
		Ok(Box::new(chain_spec::get_chain_spec(
			self.run.parachain_id.into(),
		)))
	}

	fn native_runtime_version(_: &Box<dyn ChainSpec>) -> &'static RuntimeVersion {
		&parachain_runtime::VERSION
	}
}

impl SubstrateCli for PolkadotCli {
	fn impl_name() -> &'static str {
		"Cumulus Test Parachain Collator"
	}

	fn impl_version() -> &'static str {
		env!("SUBSTRATE_CLI_IMPL_VERSION")
	}

	fn description() -> &'static str {
		"Cumulus test parachain collator\n\nThe command-line arguments provided first will be \
		passed to the parachain node, while the arguments provided after -- will be passed \
		to the relaychain node.\n\n\
		cumulus-test-parachain-collator [parachain-args] -- [relaychain-args]"
	}

	fn author() -> &'static str {
		env!("CARGO_PKG_AUTHORS")
	}

	fn support_url() -> &'static str {
		"https://github.com/paritytech/cumulus/issues/new"
	}

	fn copyright_start_year() -> i32 {
		2017
	}

	fn executable_name() -> &'static str {
		"cumulus-test-parachain-collator"
	}

	fn load_spec(&self, id: &str) -> std::result::Result<Box<dyn sc_service::ChainSpec>, String> {
<<<<<<< HEAD
		polkadot_test_service::PolkadotChainSpec::from_json_file(std::path::PathBuf::from(id))
		.map(|r| Box::new(r) as Box<_>)
=======
		Ok(match id {
			"" | "local" | "dev" => Box::new(polkadot_service::PolkadotChainSpec::from_json_bytes(
				&include_bytes!("../res/polkadot_chainspec.json")[..],
			)?),
			path => Box::new(chain_spec::ChainSpec::from_json_file(
				std::path::PathBuf::from(path),
			)?),
		})
	}

	fn native_runtime_version(chain_spec: &Box<dyn ChainSpec>) -> &'static RuntimeVersion {
		polkadot_cli::Cli::native_runtime_version(chain_spec)
>>>>>>> 6a6fec66
	}
}

fn generate_genesis_state(para_id: ParaId) -> Result<Block> {
	let storage = (&chain_spec::get_chain_spec(para_id)).build_storage()?;

	let child_roots = storage.children_default.iter().map(|(sk, child_content)| {
		let state_root = <<<Block as BlockT>::Header as HeaderT>::Hashing as HashT>::trie_root(
			child_content.data.clone().into_iter().collect(),
		);
		(sk.clone(), state_root.encode())
	});
	let state_root = <<<Block as BlockT>::Header as HeaderT>::Hashing as HashT>::trie_root(
		storage.top.clone().into_iter().chain(child_roots).collect(),
	);

	let extrinsics_root =
		<<<Block as BlockT>::Header as HeaderT>::Hashing as HashT>::trie_root(Vec::new());

	Ok(Block::new(
		<<Block as BlockT>::Header as HeaderT>::new(
			Zero::zero(),
			extrinsics_root,
			state_root,
			Default::default(),
			Default::default(),
		),
		Default::default(),
	))
}

/// Parse command line arguments into service configuration.
pub fn run() -> Result<()> {
	let cli = Cli::from_args();

	match &cli.subcommand {
		Some(Subcommand::Base(subcommand)) => {
			let runner = cli.create_runner(subcommand)?;

			runner.run_subcommand(subcommand, |config| Ok(new_full_start!(config).0))
		}
		Some(Subcommand::ExportGenesisState(params)) => {
			sc_cli::init_logger("");

			let block = generate_genesis_state(params.parachain_id.into())?;
			let header_hex = format!("0x{:?}", HexDisplay::from(&block.header().encode()));

			if let Some(output) = &params.output {
				std::fs::write(output, header_hex)?;
			} else {
				println!("{}", header_hex);
			}

			Ok(())
		}
		Some(Subcommand::Polkadot(polkadot_cli)) => {
			let runner = polkadot_cli.create_runner(&polkadot_cli.run.base)?;
			let authority_discovery_enabled = polkadot_cli.run.authority_discovery_enabled;
			let grandpa_pause = if polkadot_cli.run.grandpa_pause.is_empty() {
				None
			} else {
				Some((
					polkadot_cli.run.grandpa_pause[0],
					polkadot_cli.run.grandpa_pause[1],
				))
			};

			runner.run_node_until_exit(|config| match config.role {
				Role::Light => polkadot_service::polkadot_new_light(config).map(|r| r.0),
				_ => polkadot_service::polkadot_new_full(
					config,
					None,
					None,
					authority_discovery_enabled,
					6000,
					grandpa_pause,
				)
				.map(|(s, _, _)| s),
			})
		}
		Some(Subcommand::PolkadotValidationWorker(cmd)) => {
			sc_cli::init_logger("");
			polkadot_service::run_validation_worker(&cmd.mem_id)?;

			Ok(())
		}
		None => {
			let runner = cli.create_runner(&*cli.run)?;

			// TODO
			let key = Arc::new(sp_core::Pair::generate().0);

			let mut polkadot_cli = PolkadotCli::from_iter(
				[PolkadotCli::executable_name().to_string()]
					.iter()
					.chain(cli.relaychain_args.iter()),
			);

<<<<<<< HEAD
			runner.run_full_node(
				|config| {
					polkadot_cli.base_path =
						config.base_path.as_ref().map(|x| x.path().join("polkadot"));

					let task_executor = config.task_executor.clone();
					let polkadot_config = SubstrateCli::create_configuration(
						&polkadot_cli,
						&polkadot_cli,
						task_executor,
					)
					.unwrap();

					info!("Parachain id: {:?}", crate::service::PARA_ID);

					crate::service::run_collator(config, key, polkadot_config)
				},
				parachain_runtime::VERSION,
			)
=======
			let id = ParaId::from(cli.run.parachain_id);

			let parachain_account =
				AccountIdConversion::<polkadot_primitives::AccountId>::into_account(&id);

			let block = generate_genesis_state(id)?;
			let genesis_state = format!("0x{:?}", HexDisplay::from(&block.header().encode()));

			runner.run_node_until_exit(|config| {
				if matches!(config.role, Role::Light) {
					return Err("Light client not supporter!".into());
				}

				polkadot_cli.base_path =
					config.base_path.as_ref().map(|x| x.path().join("polkadot"));

				let task_executor = config.task_executor.clone();
				let polkadot_config =
					SubstrateCli::create_configuration(&polkadot_cli, &polkadot_cli, task_executor)
						.unwrap();

				info!("Parachain id: {:?}", id);
				info!("Parachain Account: {}", parachain_account);
				info!("Parachain genesis state: {}", genesis_state);

				crate::service::run_collator(config, key, polkadot_config, id)
			})
>>>>>>> 6a6fec66
		}
	}
}

impl CliConfiguration for PolkadotCli {
	fn shared_params(&self) -> &SharedParams {
		self.base.base.shared_params()
	}

	fn import_params(&self) -> Option<&ImportParams> {
		self.base.base.import_params()
	}

	fn network_params(&self) -> Option<&NetworkParams> {
		self.base.base.network_params()
	}

	fn keystore_params(&self) -> Option<&KeystoreParams> {
		self.base.base.keystore_params()
	}

	fn base_path(&self) -> Result<Option<BasePath>> {
		Ok(self
			.shared_params()
			.base_path()
			.or_else(|| self.base_path.clone().map(Into::into)))
	}

	fn rpc_http(&self) -> Result<Option<SocketAddr>> {
		let rpc_external = self.base.base.rpc_external;
		let unsafe_rpc_external = self.base.base.unsafe_rpc_external;
		let validator = self.base.base.validator;
		let rpc_port = self.base.base.rpc_port;
		// copied directly from substrate
		let rpc_interface: &str = interface_str(rpc_external, unsafe_rpc_external, validator)?;

		Ok(Some(parse_address(
			&format!("{}:{}", rpc_interface, 9934),
			rpc_port,
		)?))
	}

	fn rpc_ws(&self) -> Result<Option<SocketAddr>> {
		let ws_external = self.base.base.ws_external;
		let unsafe_ws_external = self.base.base.unsafe_ws_external;
		let validator = self.base.base.validator;
		let ws_port = self.base.base.ws_port;
		// copied directly from substrate
		let ws_interface: &str = interface_str(ws_external, unsafe_ws_external, validator)?;

		Ok(Some(parse_address(
			&format!("{}:{}", ws_interface, 9945),
			ws_port,
		)?))
	}

	fn prometheus_config(&self) -> Result<Option<PrometheusConfig>> {
		let no_prometheus = self.base.base.no_prometheus;
		let prometheus_external = self.base.base.prometheus_external;
		let prometheus_port = self.base.base.prometheus_port;

		if no_prometheus {
			Ok(None)
		} else {
			let prometheus_interface: &str = if prometheus_external {
				"0.0.0.0"
			} else {
				"127.0.0.1"
			};

			Ok(Some(PrometheusConfig::new_with_default_registry(
				parse_address(
					&format!("{}:{}", prometheus_interface, 9616),
					prometheus_port,
				)?,
			)))
		}
	}

	fn init<C: SubstrateCli>(&self) -> Result<()> {
		unreachable!("PolkadotCli is never initialized; qed");
	}
}

// copied directly from substrate
fn parse_address(address: &str, port: Option<u16>) -> std::result::Result<SocketAddr, String> {
	let mut address: SocketAddr = address
		.parse()
		.map_err(|_| format!("Invalid address: {}", address))?;
	if let Some(port) = port {
		address.set_port(port);
	}

	Ok(address)
}

// copied directly from substrate
fn interface_str(
	is_external: bool,
	is_unsafe_external: bool,
	is_validator: bool,
) -> Result<&'static str> {
	if is_external && is_validator {
		return Err(Error::Input(
			"--rpc-external and --ws-external options shouldn't be \
		used if the node is running as a validator. Use `--unsafe-rpc-external` if you understand \
		the risks. See the options description for more information."
				.to_owned(),
		));
	}

	if is_external || is_unsafe_external {
		log::warn!(
			"It isn't safe to expose RPC publicly without a proxy server that filters \
		available set of RPC methods."
		);

		Ok("0.0.0.0")
	} else {
		Ok("127.0.0.1")
	}
}<|MERGE_RESOLUTION|>--- conflicted
+++ resolved
@@ -110,12 +110,8 @@
 	}
 
 	fn load_spec(&self, id: &str) -> std::result::Result<Box<dyn sc_service::ChainSpec>, String> {
-<<<<<<< HEAD
-		polkadot_test_service::PolkadotChainSpec::from_json_file(std::path::PathBuf::from(id))
-		.map(|r| Box::new(r) as Box<_>)
-=======
 		Ok(match id {
-			"" | "local" | "dev" => Box::new(polkadot_service::PolkadotChainSpec::from_json_bytes(
+			"" | "local" | "dev" => Box::new(polkadot_test_service::PolkadotChainSpec::from_json_bytes(
 				&include_bytes!("../res/polkadot_chainspec.json")[..],
 			)?),
 			path => Box::new(chain_spec::ChainSpec::from_json_file(
@@ -126,7 +122,6 @@
 
 	fn native_runtime_version(chain_spec: &Box<dyn ChainSpec>) -> &'static RuntimeVersion {
 		polkadot_cli::Cli::native_runtime_version(chain_spec)
->>>>>>> 6a6fec66
 	}
 }
 
@@ -225,27 +220,6 @@
 					.chain(cli.relaychain_args.iter()),
 			);
 
-<<<<<<< HEAD
-			runner.run_full_node(
-				|config| {
-					polkadot_cli.base_path =
-						config.base_path.as_ref().map(|x| x.path().join("polkadot"));
-
-					let task_executor = config.task_executor.clone();
-					let polkadot_config = SubstrateCli::create_configuration(
-						&polkadot_cli,
-						&polkadot_cli,
-						task_executor,
-					)
-					.unwrap();
-
-					info!("Parachain id: {:?}", crate::service::PARA_ID);
-
-					crate::service::run_collator(config, key, polkadot_config)
-				},
-				parachain_runtime::VERSION,
-			)
-=======
 			let id = ParaId::from(cli.run.parachain_id);
 
 			let parachain_account =
@@ -273,7 +247,6 @@
 
 				crate::service::run_collator(config, key, polkadot_config, id)
 			})
->>>>>>> 6a6fec66
 		}
 	}
 }
