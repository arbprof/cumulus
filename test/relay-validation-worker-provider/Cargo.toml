[package]
name = "cumulus-test-relay-validation-worker-provider"
version = "0.1.0"
authors = ["Parity Technologies <admin@parity.io>"]
edition = "2018"
build = "build.rs"

[dependencies]
<<<<<<< HEAD
polkadot-node-core-pvf = { git = "https://github.com/paritytech/polkadot", branch = "release-v0.9.2" }
=======
polkadot-node-core-pvf = { git = "https://github.com/paritytech/polkadot", branch = "release-v0.9.3" }
>>>>>>> 78b31b21
<|MERGE_RESOLUTION|>--- conflicted
+++ resolved
@@ -6,8 +6,4 @@
 build = "build.rs"
 
 [dependencies]
-<<<<<<< HEAD
-polkadot-node-core-pvf = { git = "https://github.com/paritytech/polkadot", branch = "release-v0.9.2" }
-=======
-polkadot-node-core-pvf = { git = "https://github.com/paritytech/polkadot", branch = "release-v0.9.3" }
->>>>>>> 78b31b21
+polkadot-node-core-pvf = { git = "https://github.com/paritytech/polkadot", branch = "release-v0.9.3" }