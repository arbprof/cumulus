--- conflicted
+++ resolved
@@ -7,11 +7,7 @@
 
 [dependencies]
 runtime = { package = "cumulus-runtime", path = "../../runtime", default-features = false }
-<<<<<<< HEAD
-substrate-test-runtime = { git = "https://github.com/paritytech/substrate", default-features = false, branch = "cecton-fix-int-test-3", version = "2.0.0-rc2" }
-=======
-substrate-test-runtime = { git = "https://github.com/paritytech/substrate", default-features = false, branch = "cumulus-branch" }
->>>>>>> 6a6fec66
+substrate-test-runtime = { git = "https://github.com/paritytech/substrate", default-features = false, branch = "cecton-fix-int-test-3" }
 
 [build-dependencies]
 wasm-builder-runner = { package = "substrate-wasm-builder-runner", version = " 1.0.6" }
