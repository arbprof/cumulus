[package]
name = "cumulus-test-runtime"
version = "0.1.0"
authors = ["Parity Technologies <admin@parity.io>"]
edition = "2018"

[dependencies]
codec = { package = "parity-scale-codec", version = "2.0.0", default-features = false, features = ["derive"] }
serde = { version = "1.0.101", optional = true, features = ["derive"] }

# Substrate dependencies
<<<<<<< HEAD
frame-executive = { git = "https://github.com/paritytech/substrate", default-features = false, branch = "polkadot-v0.9.6" }
frame-support = { git = "https://github.com/paritytech/substrate", default-features = false, branch = "polkadot-v0.9.6" }
frame-system = { git = "https://github.com/paritytech/substrate", default-features = false, branch = "polkadot-v0.9.6" }
pallet-balances = { git = "https://github.com/paritytech/substrate", default-features = false, branch = "polkadot-v0.9.6" }
pallet-randomness-collective-flip = { git = "https://github.com/paritytech/substrate", default-features = false, branch = "polkadot-v0.9.6" }
pallet-sudo = { git = "https://github.com/paritytech/substrate", default-features = false, branch = "polkadot-v0.9.6" }
pallet-timestamp = { git = "https://github.com/paritytech/substrate", default-features = false, branch = "polkadot-v0.9.6" }
pallet-transaction-payment = { git = "https://github.com/paritytech/substrate", default-features = false, branch = "polkadot-v0.9.6" }
sp-api = { git = "https://github.com/paritytech/substrate", default-features = false, branch = "polkadot-v0.9.6" }
sp-block-builder = { git = "https://github.com/paritytech/substrate", default-features = false, branch = "polkadot-v0.9.6" }
sp-core = { git = "https://github.com/paritytech/substrate", default-features = false, branch = "polkadot-v0.9.6" }
sp-inherents = { git = "https://github.com/paritytech/substrate", default-features = false, branch = "polkadot-v0.9.6" }
sp-io = { git = "https://github.com/paritytech/substrate", default-features = false, branch = "polkadot-v0.9.6" }
sp-offchain = { git = "https://github.com/paritytech/substrate", default-features = false, branch = "polkadot-v0.9.6" }
sp-runtime = { git = "https://github.com/paritytech/substrate", default-features = false, branch = "polkadot-v0.9.6" }
sp-session = { git = "https://github.com/paritytech/substrate", default-features = false, branch = "polkadot-v0.9.6" }
sp-std = { git = "https://github.com/paritytech/substrate", default-features = false, branch = "polkadot-v0.9.6" }
sp-transaction-pool = { git = "https://github.com/paritytech/substrate", default-features = false, branch = "polkadot-v0.9.6" }
sp-version = { git = "https://github.com/paritytech/substrate", default-features = false, branch = "polkadot-v0.9.6" }
=======
frame-executive = { git = "https://github.com/paritytech/substrate", default-features = false, branch = "polkadot-v0.9.7" }
frame-support = { git = "https://github.com/paritytech/substrate", default-features = false, branch = "polkadot-v0.9.7" }
frame-system = { git = "https://github.com/paritytech/substrate", default-features = false, branch = "polkadot-v0.9.7" }
pallet-balances = { git = "https://github.com/paritytech/substrate", default-features = false, branch = "polkadot-v0.9.7" }
pallet-randomness-collective-flip = { git = "https://github.com/paritytech/substrate", default-features = false, branch = "polkadot-v0.9.7" }
pallet-sudo = { git = "https://github.com/paritytech/substrate", default-features = false, branch = "polkadot-v0.9.7" }
pallet-timestamp = { git = "https://github.com/paritytech/substrate", default-features = false, branch = "polkadot-v0.9.7" }
pallet-transaction-payment = { git = "https://github.com/paritytech/substrate", default-features = false, branch = "polkadot-v0.9.7" }
sp-api = { git = "https://github.com/paritytech/substrate", default-features = false, branch = "polkadot-v0.9.7" }
sp-block-builder = { git = "https://github.com/paritytech/substrate", default-features = false, branch = "polkadot-v0.9.7" }
sp-core = { git = "https://github.com/paritytech/substrate", default-features = false, branch = "polkadot-v0.9.7" }
sp-inherents = { git = "https://github.com/paritytech/substrate", default-features = false, branch = "polkadot-v0.9.7" }
sp-io = { git = "https://github.com/paritytech/substrate", default-features = false, branch = "polkadot-v0.9.7" }
sp-offchain = { git = "https://github.com/paritytech/substrate", default-features = false, branch = "polkadot-v0.9.7" }
sp-runtime = { git = "https://github.com/paritytech/substrate", default-features = false, branch = "polkadot-v0.9.7" }
sp-session = { git = "https://github.com/paritytech/substrate", default-features = false, branch = "polkadot-v0.9.7" }
sp-std = { git = "https://github.com/paritytech/substrate", default-features = false, branch = "polkadot-v0.9.7" }
sp-transaction-pool = { git = "https://github.com/paritytech/substrate", default-features = false, branch = "polkadot-v0.9.7" }
sp-version = { git = "https://github.com/paritytech/substrate", default-features = false, branch = "polkadot-v0.9.7" }
>>>>>>> c5c3abf7

# Cumulus dependencies
cumulus-pallet-parachain-system = { path = "../../pallets/parachain-system", default-features = false }
cumulus-primitives-core = { path = "../../primitives/core", default-features = false }
cumulus-primitives-timestamp = { path = "../../primitives/timestamp", default-features = false }

# Polkadot dependencies
<<<<<<< HEAD
polkadot-parachain = { git = "https://github.com/paritytech/polkadot", default-features = false, branch = "release-v0.9.6" }

[build-dependencies]
substrate-wasm-builder = { git = "https://github.com/paritytech/substrate", branch = "polkadot-v0.9.6" }
=======
polkadot-parachain = { git = "https://github.com/paritytech/polkadot", default-features = false, branch = "release-v0.9.7" }

[build-dependencies]
substrate-wasm-builder = { git = "https://github.com/paritytech/substrate", branch = "polkadot-v0.9.7" }
>>>>>>> c5c3abf7

[features]
default = [ "std" ]
std = [
	"codec/std",
	"cumulus-pallet-parachain-system/std",
	"cumulus-primitives-core/std",
	"cumulus-primitives-timestamp/std",
	"frame-executive/std",
	"frame-support/std",
	"frame-system/std",
	"pallet-balances/std",
	"pallet-randomness-collective-flip/std",
	"pallet-sudo/std",
	"pallet-timestamp/std",
	"pallet-transaction-payment/std",
	"serde",
	"sp-api/std",
	"sp-block-builder/std",
	"sp-core/std",
	"sp-inherents/std",
	"sp-io/std",
	"sp-offchain/std",
	"sp-runtime/std",
	"sp-session/std",
	"sp-std/std",
	"sp-transaction-pool/std",
	"sp-version/std",
]
upgrade = []<|MERGE_RESOLUTION|>--- conflicted
+++ resolved
@@ -9,27 +9,6 @@
 serde = { version = "1.0.101", optional = true, features = ["derive"] }
 
 # Substrate dependencies
-<<<<<<< HEAD
-frame-executive = { git = "https://github.com/paritytech/substrate", default-features = false, branch = "polkadot-v0.9.6" }
-frame-support = { git = "https://github.com/paritytech/substrate", default-features = false, branch = "polkadot-v0.9.6" }
-frame-system = { git = "https://github.com/paritytech/substrate", default-features = false, branch = "polkadot-v0.9.6" }
-pallet-balances = { git = "https://github.com/paritytech/substrate", default-features = false, branch = "polkadot-v0.9.6" }
-pallet-randomness-collective-flip = { git = "https://github.com/paritytech/substrate", default-features = false, branch = "polkadot-v0.9.6" }
-pallet-sudo = { git = "https://github.com/paritytech/substrate", default-features = false, branch = "polkadot-v0.9.6" }
-pallet-timestamp = { git = "https://github.com/paritytech/substrate", default-features = false, branch = "polkadot-v0.9.6" }
-pallet-transaction-payment = { git = "https://github.com/paritytech/substrate", default-features = false, branch = "polkadot-v0.9.6" }
-sp-api = { git = "https://github.com/paritytech/substrate", default-features = false, branch = "polkadot-v0.9.6" }
-sp-block-builder = { git = "https://github.com/paritytech/substrate", default-features = false, branch = "polkadot-v0.9.6" }
-sp-core = { git = "https://github.com/paritytech/substrate", default-features = false, branch = "polkadot-v0.9.6" }
-sp-inherents = { git = "https://github.com/paritytech/substrate", default-features = false, branch = "polkadot-v0.9.6" }
-sp-io = { git = "https://github.com/paritytech/substrate", default-features = false, branch = "polkadot-v0.9.6" }
-sp-offchain = { git = "https://github.com/paritytech/substrate", default-features = false, branch = "polkadot-v0.9.6" }
-sp-runtime = { git = "https://github.com/paritytech/substrate", default-features = false, branch = "polkadot-v0.9.6" }
-sp-session = { git = "https://github.com/paritytech/substrate", default-features = false, branch = "polkadot-v0.9.6" }
-sp-std = { git = "https://github.com/paritytech/substrate", default-features = false, branch = "polkadot-v0.9.6" }
-sp-transaction-pool = { git = "https://github.com/paritytech/substrate", default-features = false, branch = "polkadot-v0.9.6" }
-sp-version = { git = "https://github.com/paritytech/substrate", default-features = false, branch = "polkadot-v0.9.6" }
-=======
 frame-executive = { git = "https://github.com/paritytech/substrate", default-features = false, branch = "polkadot-v0.9.7" }
 frame-support = { git = "https://github.com/paritytech/substrate", default-features = false, branch = "polkadot-v0.9.7" }
 frame-system = { git = "https://github.com/paritytech/substrate", default-features = false, branch = "polkadot-v0.9.7" }
@@ -49,7 +28,6 @@
 sp-std = { git = "https://github.com/paritytech/substrate", default-features = false, branch = "polkadot-v0.9.7" }
 sp-transaction-pool = { git = "https://github.com/paritytech/substrate", default-features = false, branch = "polkadot-v0.9.7" }
 sp-version = { git = "https://github.com/paritytech/substrate", default-features = false, branch = "polkadot-v0.9.7" }
->>>>>>> c5c3abf7
 
 # Cumulus dependencies
 cumulus-pallet-parachain-system = { path = "../../pallets/parachain-system", default-features = false }
@@ -57,17 +35,10 @@
 cumulus-primitives-timestamp = { path = "../../primitives/timestamp", default-features = false }
 
 # Polkadot dependencies
-<<<<<<< HEAD
-polkadot-parachain = { git = "https://github.com/paritytech/polkadot", default-features = false, branch = "release-v0.9.6" }
-
-[build-dependencies]
-substrate-wasm-builder = { git = "https://github.com/paritytech/substrate", branch = "polkadot-v0.9.6" }
-=======
 polkadot-parachain = { git = "https://github.com/paritytech/polkadot", default-features = false, branch = "release-v0.9.7" }
 
 [build-dependencies]
 substrate-wasm-builder = { git = "https://github.com/paritytech/substrate", branch = "polkadot-v0.9.7" }
->>>>>>> c5c3abf7
 
 [features]
 default = [ "std" ]
