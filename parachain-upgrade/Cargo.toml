[package]
name = "cumulus-parachain-upgrade"
version = "0.1.0"
authors = ["Parity Technologies <admin@parity.io>"]
edition = "2018"
description = "pallet to manage parachain upgrades"

[dependencies]
# Cumulus dependencies
cumulus-primitives = { path = "../primitives", default-features = false }
cumulus-runtime = { path = "../runtime", default-features = false }

# Polkadot dependencies
parachain = { package = "polkadot-parachain", git = "https://github.com/paritytech/polkadot", branch = "cecton-fix-int-test-3", default-features = false }

# Substrate dependencies
<<<<<<< HEAD
frame-support = { git = "https://github.com/paritytech/substrate", branch = "cecton-fix-int-test-3", default-features = false }
pallet-balances = { git = "https://github.com/paritytech/substrate", branch = "cecton-fix-int-test-3", default-features = false }
sp-core = { git = "https://github.com/paritytech/substrate", branch = "cecton-fix-int-test-3", version = "2.0.0-dev", default-features = false }
sp-std = { git = "https://github.com/paritytech/substrate", branch = "cecton-fix-int-test-3", version = "2.0.0-dev", default-features = false }
sp-inherents = { git = "https://github.com/paritytech/substrate", branch = "cecton-fix-int-test-3", default-features = false }
sp-io = { git = "https://github.com/paritytech/substrate", branch = "cecton-fix-int-test-3", default-features = false }
sp-runtime = { git = "https://github.com/paritytech/substrate", branch = "cecton-fix-int-test-3", default-features = false }
system = { package = "frame-system", git = "https://github.com/paritytech/substrate", branch = "cecton-fix-int-test-3", default-features = false }
=======
frame-support = { git = "https://github.com/paritytech/substrate.git", branch = "cumulus-branch", default-features = false }
pallet-balances = { git = "https://github.com/paritytech/substrate.git", branch = "cumulus-branch", default-features = false }
sp-core = { git = "https://github.com/paritytech/substrate.git", branch = "cumulus-branch", version = "2.0.0-dev", default-features = false }
sp-inherents = { git = "https://github.com/paritytech/substrate.git", branch = "cumulus-branch", default-features = false }
sp-io = { git = "https://github.com/paritytech/substrate.git", branch = "cumulus-branch", default-features = false }
sp-std = { git = "https://github.com/paritytech/substrate.git", branch = "cumulus-branch", default-features = false }
sp-runtime = { git = "https://github.com/paritytech/substrate.git", branch = "cumulus-branch", default-features = false }
sp-version = { git = "https://github.com/paritytech/substrate.git", branch = "cumulus-branch", default-features = false }
system = { package = "frame-system", git = "https://github.com/paritytech/substrate.git", branch = "cumulus-branch", default-features = false }
>>>>>>> 6a6fec66

# Other Dependencies
codec = { package = "parity-scale-codec", version = "1.0.0", default-features = false, features = ["derive"]}
serde = { version = "1.0.101", optional = true, features = ["derive"] }

[dev-dependencies]
<<<<<<< HEAD
sp-externalities = { git = "https://github.com/paritytech/substrate", branch = "cecton-fix-int-test-3", default-features = false }
substrate-test-runtime-client = { git = "https://github.com/paritytech/substrate", branch = "cecton-fix-int-test-3", default-features = false }
sp-version = { git = "https://github.com/paritytech/substrate", branch = "cecton-fix-int-test-3", default-features = false }
=======
sp-externalities = { git = "https://github.com/paritytech/substrate.git", branch = "cumulus-branch", default-features = false }
substrate-test-runtime-client = { git = "https://github.com/paritytech/substrate.git", branch = "cumulus-branch", default-features = false }
sp-version = { git = "https://github.com/paritytech/substrate.git", branch = "cumulus-branch", default-features = false }
>>>>>>> 6a6fec66

[features]
default = ['std']
std = [
	'serde',
	'codec/std',
	'frame-support/std',
	'pallet-balances/std',
	'cumulus-runtime/std',
	'sp-core/std',
	'sp-runtime/std',
	'sp-io/std',
	'sp-std/std',
	'system/std',
	'cumulus-primitives/std',
]<|MERGE_RESOLUTION|>--- conflicted
+++ resolved
@@ -14,41 +14,24 @@
 parachain = { package = "polkadot-parachain", git = "https://github.com/paritytech/polkadot", branch = "cecton-fix-int-test-3", default-features = false }
 
 # Substrate dependencies
-<<<<<<< HEAD
 frame-support = { git = "https://github.com/paritytech/substrate", branch = "cecton-fix-int-test-3", default-features = false }
 pallet-balances = { git = "https://github.com/paritytech/substrate", branch = "cecton-fix-int-test-3", default-features = false }
 sp-core = { git = "https://github.com/paritytech/substrate", branch = "cecton-fix-int-test-3", version = "2.0.0-dev", default-features = false }
-sp-std = { git = "https://github.com/paritytech/substrate", branch = "cecton-fix-int-test-3", version = "2.0.0-dev", default-features = false }
 sp-inherents = { git = "https://github.com/paritytech/substrate", branch = "cecton-fix-int-test-3", default-features = false }
 sp-io = { git = "https://github.com/paritytech/substrate", branch = "cecton-fix-int-test-3", default-features = false }
+sp-std = { git = "https://github.com/paritytech/substrate", branch = "cecton-fix-int-test-3", default-features = false }
 sp-runtime = { git = "https://github.com/paritytech/substrate", branch = "cecton-fix-int-test-3", default-features = false }
+sp-version = { git = "https://github.com/paritytech/substrate", branch = "cecton-fix-int-test-3", default-features = false }
 system = { package = "frame-system", git = "https://github.com/paritytech/substrate", branch = "cecton-fix-int-test-3", default-features = false }
-=======
-frame-support = { git = "https://github.com/paritytech/substrate.git", branch = "cumulus-branch", default-features = false }
-pallet-balances = { git = "https://github.com/paritytech/substrate.git", branch = "cumulus-branch", default-features = false }
-sp-core = { git = "https://github.com/paritytech/substrate.git", branch = "cumulus-branch", version = "2.0.0-dev", default-features = false }
-sp-inherents = { git = "https://github.com/paritytech/substrate.git", branch = "cumulus-branch", default-features = false }
-sp-io = { git = "https://github.com/paritytech/substrate.git", branch = "cumulus-branch", default-features = false }
-sp-std = { git = "https://github.com/paritytech/substrate.git", branch = "cumulus-branch", default-features = false }
-sp-runtime = { git = "https://github.com/paritytech/substrate.git", branch = "cumulus-branch", default-features = false }
-sp-version = { git = "https://github.com/paritytech/substrate.git", branch = "cumulus-branch", default-features = false }
-system = { package = "frame-system", git = "https://github.com/paritytech/substrate.git", branch = "cumulus-branch", default-features = false }
->>>>>>> 6a6fec66
 
 # Other Dependencies
 codec = { package = "parity-scale-codec", version = "1.0.0", default-features = false, features = ["derive"]}
 serde = { version = "1.0.101", optional = true, features = ["derive"] }
 
 [dev-dependencies]
-<<<<<<< HEAD
 sp-externalities = { git = "https://github.com/paritytech/substrate", branch = "cecton-fix-int-test-3", default-features = false }
 substrate-test-runtime-client = { git = "https://github.com/paritytech/substrate", branch = "cecton-fix-int-test-3", default-features = false }
 sp-version = { git = "https://github.com/paritytech/substrate", branch = "cecton-fix-int-test-3", default-features = false }
-=======
-sp-externalities = { git = "https://github.com/paritytech/substrate.git", branch = "cumulus-branch", default-features = false }
-substrate-test-runtime-client = { git = "https://github.com/paritytech/substrate.git", branch = "cumulus-branch", default-features = false }
-sp-version = { git = "https://github.com/paritytech/substrate.git", branch = "cumulus-branch", default-features = false }
->>>>>>> 6a6fec66
 
 [features]
 default = ['std']
