--- conflicted
+++ resolved
@@ -8,13 +8,8 @@
 codec = { package = "parity-scale-codec", version = "2.0.0", default-features = false, features = ["derive"] }
 serde = { version = "1.0.101", optional = true, features = ["derive"] }
 
-<<<<<<< HEAD
-frame-support = { git = "https://github.com/paritytech/substrate", default-features = false, branch = "polkadot-v0.9.6" }
-frame-system = { git = "https://github.com/paritytech/substrate", default-features = false, branch = "polkadot-v0.9.6" }
-=======
 frame-support = { git = "https://github.com/paritytech/substrate", default-features = false, branch = "polkadot-v0.9.7" }
 frame-system = { git = "https://github.com/paritytech/substrate", default-features = false, branch = "polkadot-v0.9.7" }
->>>>>>> c5c3abf7
 
 cumulus-primitives-core = { path = "../../../primitives/core", default-features = false }
 
