--- conflicted
+++ resolved
@@ -14,43 +14,6 @@
 hex-literal = { version = '0.3.1', optional = true }
 
 # Substrate dependencies
-<<<<<<< HEAD
-sp-std = { git = "https://github.com/paritytech/substrate", default-features = false, branch = "polkadot-v0.9.6" }
-sp-api = { git = "https://github.com/paritytech/substrate", default-features = false, branch = "polkadot-v0.9.6" }
-sp-io = { git = "https://github.com/paritytech/substrate", default-features = false, branch = "polkadot-v0.9.6" }
-sp-version = { git = "https://github.com/paritytech/substrate", default-features = false, branch = "polkadot-v0.9.6" }
-sp-runtime = { git = "https://github.com/paritytech/substrate", default-features = false, branch = "polkadot-v0.9.6" }
-sp-core = { git = "https://github.com/paritytech/substrate", default-features = false, branch = "polkadot-v0.9.6" }
-sp-session = { git = "https://github.com/paritytech/substrate", default-features = false, branch = "polkadot-v0.9.6" }
-sp-offchain = { git = "https://github.com/paritytech/substrate", default-features = false, branch = "polkadot-v0.9.6" }
-sp-block-builder = { git = "https://github.com/paritytech/substrate", default-features = false, branch = "polkadot-v0.9.6" }
-sp-transaction-pool = { git = "https://github.com/paritytech/substrate", default-features = false, branch = "polkadot-v0.9.6" }
-sp-inherents = { git = "https://github.com/paritytech/substrate", default-features = false, branch = "polkadot-v0.9.6" }
-sp-consensus-aura = { git = "https://github.com/paritytech/substrate", default-features = false, branch = "polkadot-v0.9.6" }
-
-frame-benchmarking = { git = "https://github.com/paritytech/substrate", optional = true, default-features = false, branch = "polkadot-v0.9.6" }
-frame-system-benchmarking = { git = "https://github.com/paritytech/substrate", optional = true, default-features = false, branch = "polkadot-v0.9.6" }
-frame-support = { git = "https://github.com/paritytech/substrate", default-features = false, branch = "polkadot-v0.9.6" }
-frame-executive = { git = "https://github.com/paritytech/substrate", default-features = false, branch = "polkadot-v0.9.6" }
-frame-system = { git = "https://github.com/paritytech/substrate", default-features = false, branch = "polkadot-v0.9.6" }
-frame-system-rpc-runtime-api = { git = "https://github.com/paritytech/substrate", default-features = false, branch = "polkadot-v0.9.6" }
-pallet-assets = { git = "https://github.com/paritytech/substrate", default-features = false, branch = "polkadot-v0.9.6" }
-pallet-aura = { git = "https://github.com/paritytech/substrate", default-features = false, branch = "polkadot-v0.9.6" }
-pallet-authorship = { git = "https://github.com/paritytech/substrate", default-features = false, branch = "polkadot-v0.9.6" }
-pallet-balances = { git = "https://github.com/paritytech/substrate", default-features = false, branch = "polkadot-v0.9.6" }
-pallet-multisig = { git = "https://github.com/paritytech/substrate", default-features = false, branch = "polkadot-v0.9.6" }
-pallet-proxy = { git = "https://github.com/paritytech/substrate", default-features = false, branch = "polkadot-v0.9.6" }
-pallet-randomness-collective-flip = { git = "https://github.com/paritytech/substrate", default-features = false, branch = "polkadot-v0.9.6" }
-pallet-session = { git = "https://github.com/paritytech/substrate", default-features = false, branch = "polkadot-v0.9.6" }
-pallet-sudo = { git = "https://github.com/paritytech/substrate", default-features = false, branch = "polkadot-v0.9.6" }
-pallet-timestamp = { git = "https://github.com/paritytech/substrate", default-features = false, branch = "polkadot-v0.9.6" }
-pallet-transaction-payment = { git = "https://github.com/paritytech/substrate", default-features = false, branch = "polkadot-v0.9.6" }
-pallet-transaction-payment-rpc-runtime-api = { git = "https://github.com/paritytech/substrate", default-features = false, branch = "polkadot-v0.9.6" }
-pallet-utility = { git = "https://github.com/paritytech/substrate", default-features = false, branch = "polkadot-v0.9.6" }
-
-node-primitives = { git = "https://github.com/paritytech/substrate", default-features = false, branch = "polkadot-v0.9.6" }
-max-encoded-len = { git = "https://github.com/paritytech/substrate", default-features = false, branch = "polkadot-v0.9.6" }
-=======
 sp-std = { git = "https://github.com/paritytech/substrate", default-features = false, branch = "polkadot-v0.9.7" }
 sp-api = { git = "https://github.com/paritytech/substrate", default-features = false, branch = "polkadot-v0.9.7" }
 sp-io = { git = "https://github.com/paritytech/substrate", default-features = false, branch = "polkadot-v0.9.7" }
@@ -86,7 +49,6 @@
 
 node-primitives = { git = "https://github.com/paritytech/substrate", default-features = false, branch = "polkadot-v0.9.7" }
 max-encoded-len = { git = "https://github.com/paritytech/substrate", default-features = false, branch = "polkadot-v0.9.7" }
->>>>>>> c5c3abf7
 
 # Cumulus dependencies
 cumulus-pallet-aura-ext = { path = "../../pallets/aura-ext", default-features = false }
@@ -103,32 +65,19 @@
 statemint-common = { path = "../statemint-common", default-features = false }
 
 # Polkadot dependencies
-<<<<<<< HEAD
-polkadot-parachain = { git = "https://github.com/paritytech/polkadot", default-features = false, branch = "release-v0.9.6" }
-polkadot-runtime-common = { git = "https://github.com/paritytech/polkadot", default-features = false, branch = "release-v0.9.6" }
-xcm = { git = "https://github.com/paritytech/polkadot", default-features = false, branch = "release-v0.9.6" }
-xcm-builder = { git = "https://github.com/paritytech/polkadot", default-features = false, branch = "release-v0.9.6" }
-xcm-executor = { git = "https://github.com/paritytech/polkadot", default-features = false, branch = "release-v0.9.6" }
-pallet-xcm = { git = "https://github.com/paritytech/polkadot", default-features = false, branch = "release-v0.9.6" }
-=======
 polkadot-parachain = { git = "https://github.com/paritytech/polkadot", default-features = false, branch = "release-v0.9.7" }
 polkadot-runtime-common = { git = "https://github.com/paritytech/polkadot", default-features = false, branch = "release-v0.9.7" }
 xcm = { git = "https://github.com/paritytech/polkadot", default-features = false, branch = "release-v0.9.7" }
 xcm-builder = { git = "https://github.com/paritytech/polkadot", default-features = false, branch = "release-v0.9.7" }
 xcm-executor = { git = "https://github.com/paritytech/polkadot", default-features = false, branch = "release-v0.9.7" }
 pallet-xcm = { git = "https://github.com/paritytech/polkadot", default-features = false, branch = "release-v0.9.7" }
->>>>>>> c5c3abf7
 
 [dev-dependencies]
 hex-literal = "0.3.1"
 hex = "0.4.3"
 
 [build-dependencies]
-<<<<<<< HEAD
-substrate-wasm-builder = { git = "https://github.com/paritytech/substrate", branch = "polkadot-v0.9.6" }
-=======
 substrate-wasm-builder = { git = "https://github.com/paritytech/substrate", branch = "polkadot-v0.9.7" }
->>>>>>> c5c3abf7
 
 [features]
 default = [ "std" ]
