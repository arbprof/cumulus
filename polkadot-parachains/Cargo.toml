[package]
name = "polkadot-collator"
version = "0.1.0"
authors = ["Parity Technologies <admin@parity.io>"]
build = "build.rs"
edition = "2018"

[[bin]]
name = "polkadot-collator"
path = "src/main.rs"

[dependencies]
futures = { version = "0.3.1", features = ["compat"] }
log = "0.4.8"
codec = { package = "parity-scale-codec", version = "2.3.0" }
structopt = "0.3.3"
serde = { version = "1.0.101", features = ["derive"] }
hex-literal = "0.2.1"
async-trait = "0.1.42"

# Parachain runtimes
rococo-parachain-runtime = { package = "rococo-runtime", path = "rococo" }
shell-runtime = { path = "shell" }
statemint-runtime = { path = "statemint" }
statemine-runtime = { path = "statemine" }
westmint-runtime = { path = "westmint" }
<<<<<<< HEAD
statemint-common = { path = "statemint-common" }
nimbus-runtime = { path = "nimbus-runtime" }
=======
parachains-common = { path = "parachains-common" }
>>>>>>> f499617c

# Substrate dependencies
frame-benchmarking = { git = 'https://github.com/paritytech/substrate', branch = "master" }
frame-benchmarking-cli = { git = 'https://github.com/paritytech/substrate', branch = "master" }
sp-runtime = { git = "https://github.com/paritytech/substrate", default-features = false, branch = "master" }
sp-io = { git = "https://github.com/paritytech/substrate", branch = "master" }
sp-core = { git = "https://github.com/paritytech/substrate", branch = "master" }
sp-inherents = { git = "https://github.com/paritytech/substrate", branch = "master" }
sp-consensus = { git = "https://github.com/paritytech/substrate", branch = "master" }
sp-session = { git = "https://github.com/paritytech/substrate", branch = "master" }
sc-consensus = { git = "https://github.com/paritytech/substrate", branch = "master" }
sc-cli = { git = "https://github.com/paritytech/substrate", branch = "master" }
sc-client-api = { git = "https://github.com/paritytech/substrate", branch = "master" }
sc-executor = { git = "https://github.com/paritytech/substrate", branch = "master" }
sc-service = { git = "https://github.com/paritytech/substrate", branch = "master" }
sc-telemetry = { git = "https://github.com/paritytech/substrate", branch = "master" }
sc-transaction-pool = { git = "https://github.com/paritytech/substrate", branch = "master" }
sp-transaction-pool = { git = "https://github.com/paritytech/substrate", branch = "master" }
sc-network = { git = "https://github.com/paritytech/substrate", branch = "master" }
sc-basic-authorship = { git = "https://github.com/paritytech/substrate", branch = "master" }
sp-timestamp = { git = "https://github.com/paritytech/substrate", branch = "master" }
sp-blockchain = { git = "https://github.com/paritytech/substrate", branch = "master" }
sp-block-builder = { git = "https://github.com/paritytech/substrate", branch = "master" }
sp-keystore = { git = "https://github.com/paritytech/substrate", branch = "master" }
sc-chain-spec = { git = "https://github.com/paritytech/substrate", branch = "master" }
sc-rpc = { git = "https://github.com/paritytech/substrate", branch = "master" }
sc-tracing = { git = "https://github.com/paritytech/substrate", branch = "master" }
sp-offchain = { git = "https://github.com/paritytech/substrate", branch = "master" }
sp-api = { git = "https://github.com/paritytech/substrate", branch = "master" }
sp-consensus-aura = { git = "https://github.com/paritytech/substrate", branch = "master" }
substrate-prometheus-endpoint = { git = "https://github.com/paritytech/substrate", branch = "master" }

# RPC related dependencies
jsonrpc-core = "18.0.0"
sc-transaction-pool-api = { git = "https://github.com/paritytech/substrate", branch = "master" }
frame-rpc-system = { package = "substrate-frame-rpc-system", git = "https://github.com/paritytech/substrate", branch = "master" }
pallet-transaction-payment-rpc = { git = "https://github.com/paritytech/substrate", branch = "master" }

# Cumulus dependencies
cumulus-client-cli = { path = "../client/cli" }
cumulus-client-consensus-aura = { path = "../client/consensus/aura" }
cumulus-client-consensus-relay-chain = { path = "../client/consensus/relay-chain" }
cumulus-client-consensus-common = { path = "../client/consensus/common" }
cumulus-client-service = { path = "../client/service" }
cumulus-client-network = { path = "../client/network" }
cumulus-primitives-core = { path = "../primitives/core" }
cumulus-primitives-parachain-inherent = { path = "../primitives/parachain-inherent" }
nimbus-primitives = { path = "../primitives/nimbus"}
nimbus-consensus = { path = "../client/consensus/nimbus"}
pallet-author-inherent = { path = "../pallets/author-inherent"}

# Polkadot dependencies
polkadot-primitives = { git = "https://github.com/paritytech/polkadot", branch = "master" }
polkadot-service = { git = "https://github.com/paritytech/polkadot", branch = "master" }
polkadot-cli = { git = "https://github.com/paritytech/polkadot", branch = "master" }
polkadot-parachain = { git = "https://github.com/paritytech/polkadot", branch = "master" }

[build-dependencies]
substrate-build-script-utils = { git = "https://github.com/paritytech/substrate", branch = "master" }

[dev-dependencies]
assert_cmd = "0.12"
nix = "0.17"
tempfile = "3.2.0"

[features]
default = []
runtime-benchmarks = [
	'polkadot-service/runtime-benchmarks',
	'statemint-runtime/runtime-benchmarks',
	'statemine-runtime/runtime-benchmarks',
	'westmint-runtime/runtime-benchmarks',
	#TODO Benchmark nimbus runtime
]<|MERGE_RESOLUTION|>--- conflicted
+++ resolved
@@ -24,12 +24,8 @@
 statemint-runtime = { path = "statemint" }
 statemine-runtime = { path = "statemine" }
 westmint-runtime = { path = "westmint" }
-<<<<<<< HEAD
-statemint-common = { path = "statemint-common" }
 nimbus-runtime = { path = "nimbus-runtime" }
-=======
 parachains-common = { path = "parachains-common" }
->>>>>>> f499617c
 
 # Substrate dependencies
 frame-benchmarking = { git = 'https://github.com/paritytech/substrate', branch = "master" }
