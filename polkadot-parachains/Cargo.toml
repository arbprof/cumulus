[package]
name = "polkadot-collator"
version = "0.1.0"
authors = ["Parity Technologies <admin@parity.io>"]
build = "build.rs"
edition = "2018"

[[bin]]
name = "polkadot-collator"
path = "src/main.rs"

[dependencies]
derive_more = "0.15.0"
exit-future = "0.1.4"
futures = { version = "0.3.1", features = ["compat"] }
log = "0.4.8"
parking_lot = "0.10.2"
trie-root = "0.15.2"
codec = { package = "parity-scale-codec", version = "2.0.0" }
structopt = "0.3.3"
serde = { version = "1.0.101", features = ["derive"] }
hex-literal = "0.2.1"

# Parachain runtimes
rococo-parachain-runtime = { package = "cumulus-rococo-parachain-runtime", path = "rococo-runtime" }
shell-runtime = { package = "cumulus-shell-runtime", path = "shell-runtime" }
nimbus-runtime = { path = "nimbus-runtime" }

# Substrate dependencies
<<<<<<< HEAD
sp-runtime = { git = "https://github.com/paritytech/substrate", default-features = false, branch = "polkadot-v0.9.2" }
sp-io = { git = "https://github.com/paritytech/substrate", branch = "polkadot-v0.9.2" }
sp-core = { git = "https://github.com/paritytech/substrate", branch = "polkadot-v0.9.2" }
sp-inherents = { git = "https://github.com/paritytech/substrate", branch = "polkadot-v0.9.2" }
sp-consensus = { git = "https://github.com/paritytech/substrate", branch = "polkadot-v0.9.2" }
sp-session = { git = "https://github.com/paritytech/substrate", branch = "polkadot-v0.9.2" }
sc-consensus = { git = "https://github.com/paritytech/substrate", branch = "polkadot-v0.9.2" }
sc-cli = { git = "https://github.com/paritytech/substrate", branch = "polkadot-v0.9.2" }
sc-client-api = { git = "https://github.com/paritytech/substrate", branch = "polkadot-v0.9.2" }
sc-executor = { git = "https://github.com/paritytech/substrate", branch = "polkadot-v0.9.2" }
sc-service = { git = "https://github.com/paritytech/substrate", branch = "polkadot-v0.9.2" }
sc-telemetry = { git = "https://github.com/paritytech/substrate", branch = "polkadot-v0.9.2" }
sc-transaction-pool = { git = "https://github.com/paritytech/substrate", branch = "polkadot-v0.9.2" }
sp-transaction-pool = { git = "https://github.com/paritytech/substrate", branch = "polkadot-v0.9.2" }
sc-network = { git = "https://github.com/paritytech/substrate", branch = "polkadot-v0.9.2" }
sc-basic-authorship = { git = "https://github.com/paritytech/substrate", branch = "polkadot-v0.9.2" }
sp-timestamp = { git = "https://github.com/paritytech/substrate", branch = "polkadot-v0.9.2" }
sp-blockchain = { git = "https://github.com/paritytech/substrate", branch = "polkadot-v0.9.2" }
sp-block-builder = { git = "https://github.com/paritytech/substrate", branch = "polkadot-v0.9.2" }
sp-keystore = { git = "https://github.com/paritytech/substrate", branch = "polkadot-v0.9.2" }
sc-finality-grandpa = { git = "https://github.com/paritytech/substrate", branch = "polkadot-v0.9.2" }
sc-chain-spec = { git = "https://github.com/paritytech/substrate", branch = "polkadot-v0.9.2" }
sc-rpc = { git = "https://github.com/paritytech/substrate", branch = "polkadot-v0.9.2" }
sc-tracing = { git = "https://github.com/paritytech/substrate", branch = "polkadot-v0.9.2" }
sp-offchain = { git = "https://github.com/paritytech/substrate", branch = "polkadot-v0.9.2" }
sp-api = { git = "https://github.com/paritytech/substrate", branch = "polkadot-v0.9.2" }
sp-consensus-aura = { git = "https://github.com/paritytech/substrate", branch = "polkadot-v0.9.2" }
substrate-prometheus-endpoint = { git = "https://github.com/paritytech/substrate", branch = "polkadot-v0.9.2" }
=======
sp-runtime = { git = "https://github.com/paritytech/substrate", default-features = false, branch = "polkadot-v0.9.3" }
sp-io = { git = "https://github.com/paritytech/substrate", branch = "polkadot-v0.9.3" }
sp-core = { git = "https://github.com/paritytech/substrate", branch = "polkadot-v0.9.3" }
sp-inherents = { git = "https://github.com/paritytech/substrate", branch = "polkadot-v0.9.3" }
sp-consensus = { git = "https://github.com/paritytech/substrate", branch = "polkadot-v0.9.3" }
sp-session = { git = "https://github.com/paritytech/substrate", branch = "polkadot-v0.9.3" }
sc-consensus = { git = "https://github.com/paritytech/substrate", branch = "polkadot-v0.9.3" }
sc-cli = { git = "https://github.com/paritytech/substrate", branch = "polkadot-v0.9.3" }
sc-client-api = { git = "https://github.com/paritytech/substrate", branch = "polkadot-v0.9.3" }
sc-executor = { git = "https://github.com/paritytech/substrate", branch = "polkadot-v0.9.3" }
sc-service = { git = "https://github.com/paritytech/substrate", branch = "polkadot-v0.9.3" }
sc-telemetry = { git = "https://github.com/paritytech/substrate", branch = "polkadot-v0.9.3" }
sc-transaction-pool = { git = "https://github.com/paritytech/substrate", branch = "polkadot-v0.9.3" }
sp-transaction-pool = { git = "https://github.com/paritytech/substrate", branch = "polkadot-v0.9.3" }
sc-network = { git = "https://github.com/paritytech/substrate", branch = "polkadot-v0.9.3" }
sc-basic-authorship = { git = "https://github.com/paritytech/substrate", branch = "polkadot-v0.9.3" }
sp-timestamp = { git = "https://github.com/paritytech/substrate", branch = "polkadot-v0.9.3" }
sp-blockchain = { git = "https://github.com/paritytech/substrate", branch = "polkadot-v0.9.3" }
sp-block-builder = { git = "https://github.com/paritytech/substrate", branch = "polkadot-v0.9.3" }
sp-keystore = { git = "https://github.com/paritytech/substrate", branch = "polkadot-v0.9.3" }
sc-finality-grandpa = { git = "https://github.com/paritytech/substrate", branch = "polkadot-v0.9.3" }
sc-chain-spec = { git = "https://github.com/paritytech/substrate", branch = "polkadot-v0.9.3" }
sc-rpc = { git = "https://github.com/paritytech/substrate", branch = "polkadot-v0.9.3" }
sc-tracing = { git = "https://github.com/paritytech/substrate", branch = "polkadot-v0.9.3" }
sp-offchain = { git = "https://github.com/paritytech/substrate", branch = "polkadot-v0.9.3" }
sp-api = { git = "https://github.com/paritytech/substrate", branch = "polkadot-v0.9.3" }
sp-consensus-aura = { git = "https://github.com/paritytech/substrate", branch = "polkadot-v0.9.3" }
substrate-prometheus-endpoint = { git = "https://github.com/paritytech/substrate", branch = "polkadot-v0.9.3" }
>>>>>>> 78b31b21

# RPC related dependencies
jsonrpc-core = "15.1.0"

# Cumulus dependencies
cumulus-client-cli = { path = "../client/cli" }
cumulus-client-consensus-aura = { path = "../client/consensus/aura" }
cumulus-client-consensus-relay-chain = { path = "../client/consensus/relay-chain" }
cumulus-client-consensus-common = { path = "../client/consensus/common" }
cumulus-client-collator = { path = "../client/collator" }
cumulus-client-service = { path = "../client/service" }
cumulus-client-network = { path = "../client/network" }
cumulus-primitives-core = { path = "../primitives/core" }
cumulus-primitives-parachain-inherent = { path = "../primitives/parachain-inherent" }
nimbus-primitives = { path = "../primitives/nimbus"}
nimbus-consensus = { path = "../client/consensus/nimbus"}
pallet-author-inherent = { path = "../pallets/author-inherent"}

# Polkadot dependencies
<<<<<<< HEAD
polkadot-primitives = { git = "https://github.com/paritytech/polkadot", branch = "release-v0.9.2" }
polkadot-service = { git = "https://github.com/paritytech/polkadot", branch = "release-v0.9.2" }
polkadot-cli = { git = "https://github.com/paritytech/polkadot", branch = "release-v0.9.2" }
polkadot-parachain = { git = "https://github.com/paritytech/polkadot", branch = "release-v0.9.2" }

[build-dependencies]
substrate-build-script-utils = { git = "https://github.com/paritytech/substrate", branch = "polkadot-v0.9.2" }
=======
polkadot-primitives = { git = "https://github.com/paritytech/polkadot", branch = "release-v0.9.3" }
polkadot-service = { git = "https://github.com/paritytech/polkadot", branch = "release-v0.9.3" }
polkadot-cli = { git = "https://github.com/paritytech/polkadot", branch = "release-v0.9.3" }
polkadot-parachain = { git = "https://github.com/paritytech/polkadot", branch = "release-v0.9.3" }

[build-dependencies]
substrate-build-script-utils = { git = "https://github.com/paritytech/substrate", branch = "polkadot-v0.9.3" }
>>>>>>> 78b31b21

[dev-dependencies]
assert_cmd = "0.12"
nix = "0.17"
rand = "0.7.3"
tempfile = "3.2.0"
tokio = { version = "0.2.13", features = ["macros"] }

# Polkadot dependencies
<<<<<<< HEAD
polkadot-runtime-common = { git = "https://github.com/paritytech/polkadot", branch = "release-v0.9.2" }
polkadot-test-runtime = { git = "https://github.com/paritytech/polkadot", branch = "release-v0.9.2" }
polkadot-test-client = { git = "https://github.com/paritytech/polkadot", branch = "release-v0.9.2" }
polkadot-test-service = { git = "https://github.com/paritytech/polkadot", branch = "release-v0.9.2" }

# Substrate dependencies
pallet-sudo = { git = "https://github.com/paritytech/substrate", branch = "polkadot-v0.9.2" }
substrate-test-client = { git = "https://github.com/paritytech/substrate", branch = "polkadot-v0.9.2" }
substrate-test-runtime-client = { git = "https://github.com/paritytech/substrate", branch = "polkadot-v0.9.2" }
=======
polkadot-runtime-common = { git = "https://github.com/paritytech/polkadot", branch = "release-v0.9.3" }
polkadot-test-runtime = { git = "https://github.com/paritytech/polkadot", branch = "release-v0.9.3" }
polkadot-test-client = { git = "https://github.com/paritytech/polkadot", branch = "release-v0.9.3" }
polkadot-test-service = { git = "https://github.com/paritytech/polkadot", branch = "release-v0.9.3" }

# Substrate dependencies
pallet-sudo = { git = "https://github.com/paritytech/substrate", branch = "polkadot-v0.9.3" }
substrate-test-client = { git = "https://github.com/paritytech/substrate", branch = "polkadot-v0.9.3" }
substrate-test-runtime-client = { git = "https://github.com/paritytech/substrate", branch = "polkadot-v0.9.3" }
>>>>>>> 78b31b21
<|MERGE_RESOLUTION|>--- conflicted
+++ resolved
@@ -27,36 +27,6 @@
 nimbus-runtime = { path = "nimbus-runtime" }
 
 # Substrate dependencies
-<<<<<<< HEAD
-sp-runtime = { git = "https://github.com/paritytech/substrate", default-features = false, branch = "polkadot-v0.9.2" }
-sp-io = { git = "https://github.com/paritytech/substrate", branch = "polkadot-v0.9.2" }
-sp-core = { git = "https://github.com/paritytech/substrate", branch = "polkadot-v0.9.2" }
-sp-inherents = { git = "https://github.com/paritytech/substrate", branch = "polkadot-v0.9.2" }
-sp-consensus = { git = "https://github.com/paritytech/substrate", branch = "polkadot-v0.9.2" }
-sp-session = { git = "https://github.com/paritytech/substrate", branch = "polkadot-v0.9.2" }
-sc-consensus = { git = "https://github.com/paritytech/substrate", branch = "polkadot-v0.9.2" }
-sc-cli = { git = "https://github.com/paritytech/substrate", branch = "polkadot-v0.9.2" }
-sc-client-api = { git = "https://github.com/paritytech/substrate", branch = "polkadot-v0.9.2" }
-sc-executor = { git = "https://github.com/paritytech/substrate", branch = "polkadot-v0.9.2" }
-sc-service = { git = "https://github.com/paritytech/substrate", branch = "polkadot-v0.9.2" }
-sc-telemetry = { git = "https://github.com/paritytech/substrate", branch = "polkadot-v0.9.2" }
-sc-transaction-pool = { git = "https://github.com/paritytech/substrate", branch = "polkadot-v0.9.2" }
-sp-transaction-pool = { git = "https://github.com/paritytech/substrate", branch = "polkadot-v0.9.2" }
-sc-network = { git = "https://github.com/paritytech/substrate", branch = "polkadot-v0.9.2" }
-sc-basic-authorship = { git = "https://github.com/paritytech/substrate", branch = "polkadot-v0.9.2" }
-sp-timestamp = { git = "https://github.com/paritytech/substrate", branch = "polkadot-v0.9.2" }
-sp-blockchain = { git = "https://github.com/paritytech/substrate", branch = "polkadot-v0.9.2" }
-sp-block-builder = { git = "https://github.com/paritytech/substrate", branch = "polkadot-v0.9.2" }
-sp-keystore = { git = "https://github.com/paritytech/substrate", branch = "polkadot-v0.9.2" }
-sc-finality-grandpa = { git = "https://github.com/paritytech/substrate", branch = "polkadot-v0.9.2" }
-sc-chain-spec = { git = "https://github.com/paritytech/substrate", branch = "polkadot-v0.9.2" }
-sc-rpc = { git = "https://github.com/paritytech/substrate", branch = "polkadot-v0.9.2" }
-sc-tracing = { git = "https://github.com/paritytech/substrate", branch = "polkadot-v0.9.2" }
-sp-offchain = { git = "https://github.com/paritytech/substrate", branch = "polkadot-v0.9.2" }
-sp-api = { git = "https://github.com/paritytech/substrate", branch = "polkadot-v0.9.2" }
-sp-consensus-aura = { git = "https://github.com/paritytech/substrate", branch = "polkadot-v0.9.2" }
-substrate-prometheus-endpoint = { git = "https://github.com/paritytech/substrate", branch = "polkadot-v0.9.2" }
-=======
 sp-runtime = { git = "https://github.com/paritytech/substrate", default-features = false, branch = "polkadot-v0.9.3" }
 sp-io = { git = "https://github.com/paritytech/substrate", branch = "polkadot-v0.9.3" }
 sp-core = { git = "https://github.com/paritytech/substrate", branch = "polkadot-v0.9.3" }
@@ -85,7 +55,6 @@
 sp-api = { git = "https://github.com/paritytech/substrate", branch = "polkadot-v0.9.3" }
 sp-consensus-aura = { git = "https://github.com/paritytech/substrate", branch = "polkadot-v0.9.3" }
 substrate-prometheus-endpoint = { git = "https://github.com/paritytech/substrate", branch = "polkadot-v0.9.3" }
->>>>>>> 78b31b21
 
 # RPC related dependencies
 jsonrpc-core = "15.1.0"
@@ -105,15 +74,6 @@
 pallet-author-inherent = { path = "../pallets/author-inherent"}
 
 # Polkadot dependencies
-<<<<<<< HEAD
-polkadot-primitives = { git = "https://github.com/paritytech/polkadot", branch = "release-v0.9.2" }
-polkadot-service = { git = "https://github.com/paritytech/polkadot", branch = "release-v0.9.2" }
-polkadot-cli = { git = "https://github.com/paritytech/polkadot", branch = "release-v0.9.2" }
-polkadot-parachain = { git = "https://github.com/paritytech/polkadot", branch = "release-v0.9.2" }
-
-[build-dependencies]
-substrate-build-script-utils = { git = "https://github.com/paritytech/substrate", branch = "polkadot-v0.9.2" }
-=======
 polkadot-primitives = { git = "https://github.com/paritytech/polkadot", branch = "release-v0.9.3" }
 polkadot-service = { git = "https://github.com/paritytech/polkadot", branch = "release-v0.9.3" }
 polkadot-cli = { git = "https://github.com/paritytech/polkadot", branch = "release-v0.9.3" }
@@ -121,7 +81,6 @@
 
 [build-dependencies]
 substrate-build-script-utils = { git = "https://github.com/paritytech/substrate", branch = "polkadot-v0.9.3" }
->>>>>>> 78b31b21
 
 [dev-dependencies]
 assert_cmd = "0.12"
@@ -131,17 +90,6 @@
 tokio = { version = "0.2.13", features = ["macros"] }
 
 # Polkadot dependencies
-<<<<<<< HEAD
-polkadot-runtime-common = { git = "https://github.com/paritytech/polkadot", branch = "release-v0.9.2" }
-polkadot-test-runtime = { git = "https://github.com/paritytech/polkadot", branch = "release-v0.9.2" }
-polkadot-test-client = { git = "https://github.com/paritytech/polkadot", branch = "release-v0.9.2" }
-polkadot-test-service = { git = "https://github.com/paritytech/polkadot", branch = "release-v0.9.2" }
-
-# Substrate dependencies
-pallet-sudo = { git = "https://github.com/paritytech/substrate", branch = "polkadot-v0.9.2" }
-substrate-test-client = { git = "https://github.com/paritytech/substrate", branch = "polkadot-v0.9.2" }
-substrate-test-runtime-client = { git = "https://github.com/paritytech/substrate", branch = "polkadot-v0.9.2" }
-=======
 polkadot-runtime-common = { git = "https://github.com/paritytech/polkadot", branch = "release-v0.9.3" }
 polkadot-test-runtime = { git = "https://github.com/paritytech/polkadot", branch = "release-v0.9.3" }
 polkadot-test-client = { git = "https://github.com/paritytech/polkadot", branch = "release-v0.9.3" }
@@ -150,5 +98,4 @@
 # Substrate dependencies
 pallet-sudo = { git = "https://github.com/paritytech/substrate", branch = "polkadot-v0.9.3" }
 substrate-test-client = { git = "https://github.com/paritytech/substrate", branch = "polkadot-v0.9.3" }
-substrate-test-runtime-client = { git = "https://github.com/paritytech/substrate", branch = "polkadot-v0.9.3" }
->>>>>>> 78b31b21
+substrate-test-runtime-client = { git = "https://github.com/paritytech/substrate", branch = "polkadot-v0.9.3" }