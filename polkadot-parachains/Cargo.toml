--- conflicted
+++ resolved
@@ -32,38 +32,6 @@
 nimbus-runtime = { path = "nimbus-runtime" }
 
 # Substrate dependencies
-<<<<<<< HEAD
-frame-benchmarking = { git = 'https://github.com/paritytech/substrate', branch = "polkadot-v0.9.6" }
-frame-benchmarking-cli = { git = 'https://github.com/paritytech/substrate', branch = "polkadot-v0.9.6" }
-sp-runtime = { git = "https://github.com/paritytech/substrate", default-features = false, branch = "polkadot-v0.9.6" }
-sp-io = { git = "https://github.com/paritytech/substrate", branch = "polkadot-v0.9.6" }
-sp-core = { git = "https://github.com/paritytech/substrate", branch = "polkadot-v0.9.6" }
-sp-inherents = { git = "https://github.com/paritytech/substrate", branch = "polkadot-v0.9.6" }
-sp-consensus = { git = "https://github.com/paritytech/substrate", branch = "polkadot-v0.9.6" }
-sp-session = { git = "https://github.com/paritytech/substrate", branch = "polkadot-v0.9.6" }
-sc-consensus = { git = "https://github.com/paritytech/substrate", branch = "polkadot-v0.9.6" }
-sc-cli = { git = "https://github.com/paritytech/substrate", branch = "polkadot-v0.9.6" }
-sc-client-api = { git = "https://github.com/paritytech/substrate", branch = "polkadot-v0.9.6" }
-sc-executor = { git = "https://github.com/paritytech/substrate", branch = "polkadot-v0.9.6" }
-sc-service = { git = "https://github.com/paritytech/substrate", branch = "polkadot-v0.9.6" }
-sc-telemetry = { git = "https://github.com/paritytech/substrate", branch = "polkadot-v0.9.6" }
-sc-transaction-pool = { git = "https://github.com/paritytech/substrate", branch = "polkadot-v0.9.6" }
-sp-transaction-pool = { git = "https://github.com/paritytech/substrate", branch = "polkadot-v0.9.6" }
-sc-network = { git = "https://github.com/paritytech/substrate", branch = "polkadot-v0.9.6" }
-sc-basic-authorship = { git = "https://github.com/paritytech/substrate", branch = "polkadot-v0.9.6" }
-sp-timestamp = { git = "https://github.com/paritytech/substrate", branch = "polkadot-v0.9.6" }
-sp-blockchain = { git = "https://github.com/paritytech/substrate", branch = "polkadot-v0.9.6" }
-sp-block-builder = { git = "https://github.com/paritytech/substrate", branch = "polkadot-v0.9.6" }
-sp-keystore = { git = "https://github.com/paritytech/substrate", branch = "polkadot-v0.9.6" }
-sc-finality-grandpa = { git = "https://github.com/paritytech/substrate", branch = "polkadot-v0.9.6" }
-sc-chain-spec = { git = "https://github.com/paritytech/substrate", branch = "polkadot-v0.9.6" }
-sc-rpc = { git = "https://github.com/paritytech/substrate", branch = "polkadot-v0.9.6" }
-sc-tracing = { git = "https://github.com/paritytech/substrate", branch = "polkadot-v0.9.6" }
-sp-offchain = { git = "https://github.com/paritytech/substrate", branch = "polkadot-v0.9.6" }
-sp-api = { git = "https://github.com/paritytech/substrate", branch = "polkadot-v0.9.6" }
-sp-consensus-aura = { git = "https://github.com/paritytech/substrate", branch = "polkadot-v0.9.6" }
-substrate-prometheus-endpoint = { git = "https://github.com/paritytech/substrate", branch = "polkadot-v0.9.6" }
-=======
 frame-benchmarking = { git = 'https://github.com/paritytech/substrate', branch = "polkadot-v0.9.7" }
 frame-benchmarking-cli = { git = 'https://github.com/paritytech/substrate', branch = "polkadot-v0.9.7" }
 sp-runtime = { git = "https://github.com/paritytech/substrate", default-features = false, branch = "polkadot-v0.9.7" }
@@ -94,7 +62,6 @@
 sp-api = { git = "https://github.com/paritytech/substrate", branch = "polkadot-v0.9.7" }
 sp-consensus-aura = { git = "https://github.com/paritytech/substrate", branch = "polkadot-v0.9.7" }
 substrate-prometheus-endpoint = { git = "https://github.com/paritytech/substrate", branch = "polkadot-v0.9.7" }
->>>>>>> c5c3abf7
 
 # RPC related dependencies
 jsonrpc-core = "15.1.0"
@@ -114,15 +81,6 @@
 pallet-author-inherent = { path = "../pallets/author-inherent"}
 
 # Polkadot dependencies
-<<<<<<< HEAD
-polkadot-primitives = { git = "https://github.com/paritytech/polkadot", branch = "release-v0.9.6" }
-polkadot-service = { git = "https://github.com/paritytech/polkadot", branch = "release-v0.9.6" }
-polkadot-cli = { git = "https://github.com/paritytech/polkadot", branch = "release-v0.9.6" }
-polkadot-parachain = { git = "https://github.com/paritytech/polkadot", branch = "release-v0.9.6" }
-
-[build-dependencies]
-substrate-build-script-utils = { git = "https://github.com/paritytech/substrate", branch = "polkadot-v0.9.6" }
-=======
 polkadot-primitives = { git = "https://github.com/paritytech/polkadot", branch = "release-v0.9.7" }
 polkadot-service = { git = "https://github.com/paritytech/polkadot", branch = "release-v0.9.7" }
 polkadot-cli = { git = "https://github.com/paritytech/polkadot", branch = "release-v0.9.7" }
@@ -130,7 +88,6 @@
 
 [build-dependencies]
 substrate-build-script-utils = { git = "https://github.com/paritytech/substrate", branch = "polkadot-v0.9.7" }
->>>>>>> c5c3abf7
 
 [dev-dependencies]
 assert_cmd = "0.12"
