--- conflicted
+++ resolved
@@ -25,43 +25,11 @@
 # Parachain runtimes
 rococo-parachain-runtime = { package = "cumulus-rococo-parachain-runtime", path = "rococo-runtime" }
 shell-runtime = { package = "cumulus-shell-runtime", path = "shell-runtime" }
-<<<<<<< HEAD
-nimbus-runtime = { path = "nimbus-runtime" }
-
-# Substrate dependencies
-sp-runtime = { git = "https://github.com/paritytech/substrate", default-features = false, branch = "polkadot-v0.9.2" }
-sp-io = { git = "https://github.com/paritytech/substrate", branch = "polkadot-v0.9.2" }
-sp-core = { git = "https://github.com/paritytech/substrate", branch = "polkadot-v0.9.2" }
-sp-inherents = { git = "https://github.com/paritytech/substrate", branch = "polkadot-v0.9.2" }
-sp-consensus = { git = "https://github.com/paritytech/substrate", branch = "polkadot-v0.9.2" }
-sp-session = { git = "https://github.com/paritytech/substrate", branch = "polkadot-v0.9.2" }
-sc-consensus = { git = "https://github.com/paritytech/substrate", branch = "polkadot-v0.9.2" }
-sc-cli = { git = "https://github.com/paritytech/substrate", branch = "polkadot-v0.9.2" }
-sc-client-api = { git = "https://github.com/paritytech/substrate", branch = "polkadot-v0.9.2" }
-sc-executor = { git = "https://github.com/paritytech/substrate", branch = "polkadot-v0.9.2" }
-sc-service = { git = "https://github.com/paritytech/substrate", branch = "polkadot-v0.9.2" }
-sc-telemetry = { git = "https://github.com/paritytech/substrate", branch = "polkadot-v0.9.2" }
-sc-transaction-pool = { git = "https://github.com/paritytech/substrate", branch = "polkadot-v0.9.2" }
-sp-transaction-pool = { git = "https://github.com/paritytech/substrate", branch = "polkadot-v0.9.2" }
-sc-network = { git = "https://github.com/paritytech/substrate", branch = "polkadot-v0.9.2" }
-sc-basic-authorship = { git = "https://github.com/paritytech/substrate", branch = "polkadot-v0.9.2" }
-sp-timestamp = { git = "https://github.com/paritytech/substrate", branch = "polkadot-v0.9.2" }
-sp-blockchain = { git = "https://github.com/paritytech/substrate", branch = "polkadot-v0.9.2" }
-sp-block-builder = { git = "https://github.com/paritytech/substrate", branch = "polkadot-v0.9.2" }
-sp-keystore = { git = "https://github.com/paritytech/substrate", branch = "polkadot-v0.9.2" }
-sc-finality-grandpa = { git = "https://github.com/paritytech/substrate", branch = "polkadot-v0.9.2" }
-sc-chain-spec = { git = "https://github.com/paritytech/substrate", branch = "polkadot-v0.9.2" }
-sc-rpc = { git = "https://github.com/paritytech/substrate", branch = "polkadot-v0.9.2" }
-sc-tracing = { git = "https://github.com/paritytech/substrate", branch = "polkadot-v0.9.2" }
-sp-offchain = { git = "https://github.com/paritytech/substrate", branch = "polkadot-v0.9.2" }
-sp-api = { git = "https://github.com/paritytech/substrate", branch = "polkadot-v0.9.2" }
-sp-consensus-aura = { git = "https://github.com/paritytech/substrate", branch = "polkadot-v0.9.2" }
-substrate-prometheus-endpoint = { git = "https://github.com/paritytech/substrate", branch = "polkadot-v0.9.2" }
-=======
 statemint-runtime = { path = "statemint-runtime" }
 statemine-runtime = { path = "statemine-runtime" }
 westmint-runtime = { path = "westmint-runtime" }
 statemint-common = { path = "statemint-common" }
+nimbus-runtime = { path = "nimbus-runtime" }
 
 # Substrate dependencies
 frame-benchmarking = { git = 'https://github.com/paritytech/substrate', branch = "master" }
@@ -94,7 +62,6 @@
 sp-api = { git = "https://github.com/paritytech/substrate", branch = "master" }
 sp-consensus-aura = { git = "https://github.com/paritytech/substrate", branch = "master" }
 substrate-prometheus-endpoint = { git = "https://github.com/paritytech/substrate", branch = "master" }
->>>>>>> 794bc23d
 
 # RPC related dependencies
 jsonrpc-core = "15.1.0"
@@ -114,13 +81,13 @@
 pallet-author-inherent = { path = "../pallets/author-inherent"}
 
 # Polkadot dependencies
-polkadot-primitives = { git = "https://github.com/paritytech/polkadot", branch = "release-v0.9.2" }
-polkadot-service = { git = "https://github.com/paritytech/polkadot", branch = "release-v0.9.2" }
-polkadot-cli = { git = "https://github.com/paritytech/polkadot", branch = "release-v0.9.2" }
-polkadot-parachain = { git = "https://github.com/paritytech/polkadot", branch = "release-v0.9.2" }
+polkadot-primitives = { git = "https://github.com/paritytech/polkadot", branch = "master" }
+polkadot-service = { git = "https://github.com/paritytech/polkadot", branch = "master" }
+polkadot-cli = { git = "https://github.com/paritytech/polkadot", branch = "master" }
+polkadot-parachain = { git = "https://github.com/paritytech/polkadot", branch = "master" }
 
 [build-dependencies]
-substrate-build-script-utils = { git = "https://github.com/paritytech/substrate", branch = "polkadot-v0.9.2" }
+substrate-build-script-utils = { git = "https://github.com/paritytech/substrate", branch = "master" }
 
 [dev-dependencies]
 assert_cmd = "0.12"
@@ -130,17 +97,12 @@
 tokio = { version = "0.2.13", features = ["macros"] }
 
 # Polkadot dependencies
-polkadot-runtime-common = { git = "https://github.com/paritytech/polkadot", branch = "release-v0.9.2" }
-polkadot-test-runtime = { git = "https://github.com/paritytech/polkadot", branch = "release-v0.9.2" }
-polkadot-test-client = { git = "https://github.com/paritytech/polkadot", branch = "release-v0.9.2" }
-polkadot-test-service = { git = "https://github.com/paritytech/polkadot", branch = "release-v0.9.2" }
+polkadot-runtime-common = { git = "https://github.com/paritytech/polkadot", branch = "master" }
+polkadot-test-runtime = { git = "https://github.com/paritytech/polkadot", branch = "master" }
+polkadot-test-client = { git = "https://github.com/paritytech/polkadot", branch = "master" }
+polkadot-test-service = { git = "https://github.com/paritytech/polkadot", branch = "master" }
 
 # Substrate dependencies
-<<<<<<< HEAD
-pallet-sudo = { git = "https://github.com/paritytech/substrate", branch = "polkadot-v0.9.2" }
-substrate-test-client = { git = "https://github.com/paritytech/substrate", branch = "polkadot-v0.9.2" }
-substrate-test-runtime-client = { git = "https://github.com/paritytech/substrate", branch = "polkadot-v0.9.2" }
-=======
 pallet-sudo = { git = "https://github.com/paritytech/substrate", branch = "master" }
 substrate-test-client = { git = "https://github.com/paritytech/substrate", branch = "master" }
 substrate-test-runtime-client = { git = "https://github.com/paritytech/substrate", branch = "master" }
@@ -152,5 +114,5 @@
 	'statemint-runtime/runtime-benchmarks',
 	'statemine-runtime/runtime-benchmarks',
 	'westmint-runtime/runtime-benchmarks',
-]
->>>>>>> 794bc23d
+	#TODO Benchmark nimbus runtime
+]