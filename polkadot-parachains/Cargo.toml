[package]
name = "polkadot-collator"
version = "0.1.0"
authors = ["Parity Technologies <admin@parity.io>"]
build = "build.rs"
edition = "2018"

[[bin]]
name = "polkadot-collator"
path = "src/main.rs"

[dependencies]
derive_more = "0.15.0"
exit-future = "0.1.4"
futures = { version = "0.3.1", features = ["compat"] }
log = "0.4.8"
parking_lot = "0.10.2"
trie-root = "0.15.2"
codec = { package = "parity-scale-codec", version = "2.0.0" }
structopt = "0.3.3"
serde = { version = "1.0.101", features = ["derive"] }
hex-literal = "0.2.1"
async-trait = "0.1.42"

# Parachain runtimes
rococo-parachain-runtime = { package = "rococo-runtime", path = "rococo" }
shell-runtime = { path = "shell" }
statemint-runtime = { path = "statemint" }
statemine-runtime = { path = "statemine" }
westmint-runtime = { path = "westmint" }
statemint-common = { path = "statemint-common" }
nimbus-runtime = { path = "nimbus-runtime" }

# Substrate dependencies
<<<<<<< HEAD
frame-benchmarking = { git = 'https://github.com/paritytech/substrate', branch = "polkadot-v0.9.7" }
frame-benchmarking-cli = { git = 'https://github.com/paritytech/substrate', branch = "polkadot-v0.9.7" }
sp-runtime = { git = "https://github.com/paritytech/substrate", default-features = false, branch = "polkadot-v0.9.7" }
sp-io = { git = "https://github.com/paritytech/substrate", branch = "polkadot-v0.9.7" }
sp-core = { git = "https://github.com/paritytech/substrate", branch = "polkadot-v0.9.7" }
sp-inherents = { git = "https://github.com/paritytech/substrate", branch = "polkadot-v0.9.7" }
sp-consensus = { git = "https://github.com/paritytech/substrate", branch = "polkadot-v0.9.7" }
sp-session = { git = "https://github.com/paritytech/substrate", branch = "polkadot-v0.9.7" }
sc-consensus = { git = "https://github.com/paritytech/substrate", branch = "polkadot-v0.9.7" }
sc-cli = { git = "https://github.com/paritytech/substrate", branch = "polkadot-v0.9.7" }
sc-client-api = { git = "https://github.com/paritytech/substrate", branch = "polkadot-v0.9.7" }
sc-executor = { git = "https://github.com/paritytech/substrate", branch = "polkadot-v0.9.7" }
sc-service = { git = "https://github.com/paritytech/substrate", branch = "polkadot-v0.9.7" }
sc-telemetry = { git = "https://github.com/paritytech/substrate", branch = "polkadot-v0.9.7" }
sc-transaction-pool = { git = "https://github.com/paritytech/substrate", branch = "polkadot-v0.9.7" }
sp-transaction-pool = { git = "https://github.com/paritytech/substrate", branch = "polkadot-v0.9.7" }
sc-network = { git = "https://github.com/paritytech/substrate", branch = "polkadot-v0.9.7" }
sc-basic-authorship = { git = "https://github.com/paritytech/substrate", branch = "polkadot-v0.9.7" }
sp-timestamp = { git = "https://github.com/paritytech/substrate", branch = "polkadot-v0.9.7" }
sp-blockchain = { git = "https://github.com/paritytech/substrate", branch = "polkadot-v0.9.7" }
sp-block-builder = { git = "https://github.com/paritytech/substrate", branch = "polkadot-v0.9.7" }
sp-keystore = { git = "https://github.com/paritytech/substrate", branch = "polkadot-v0.9.7" }
sc-finality-grandpa = { git = "https://github.com/paritytech/substrate", branch = "polkadot-v0.9.7" }
sc-chain-spec = { git = "https://github.com/paritytech/substrate", branch = "polkadot-v0.9.7" }
sc-rpc = { git = "https://github.com/paritytech/substrate", branch = "polkadot-v0.9.7" }
sc-tracing = { git = "https://github.com/paritytech/substrate", branch = "polkadot-v0.9.7" }
sp-offchain = { git = "https://github.com/paritytech/substrate", branch = "polkadot-v0.9.7" }
sp-api = { git = "https://github.com/paritytech/substrate", branch = "polkadot-v0.9.7" }
sp-consensus-aura = { git = "https://github.com/paritytech/substrate", branch = "polkadot-v0.9.7" }
substrate-prometheus-endpoint = { git = "https://github.com/paritytech/substrate", branch = "polkadot-v0.9.7" }
=======
frame-benchmarking = { git = 'https://github.com/paritytech/substrate', branch = "polkadot-v0.9.8" }
frame-benchmarking-cli = { git = 'https://github.com/paritytech/substrate', branch = "polkadot-v0.9.8" }
sp-runtime = { git = "https://github.com/paritytech/substrate", default-features = false, branch = "polkadot-v0.9.8" }
sp-io = { git = "https://github.com/paritytech/substrate", branch = "polkadot-v0.9.8" }
sp-core = { git = "https://github.com/paritytech/substrate", branch = "polkadot-v0.9.8" }
sp-inherents = { git = "https://github.com/paritytech/substrate", branch = "polkadot-v0.9.8" }
sp-consensus = { git = "https://github.com/paritytech/substrate", branch = "polkadot-v0.9.8" }
sp-session = { git = "https://github.com/paritytech/substrate", branch = "polkadot-v0.9.8" }
sc-consensus = { git = "https://github.com/paritytech/substrate", branch = "polkadot-v0.9.8" }
sc-cli = { git = "https://github.com/paritytech/substrate", branch = "polkadot-v0.9.8" }
sc-client-api = { git = "https://github.com/paritytech/substrate", branch = "polkadot-v0.9.8" }
sc-executor = { git = "https://github.com/paritytech/substrate", branch = "polkadot-v0.9.8" }
sc-service = { git = "https://github.com/paritytech/substrate", branch = "polkadot-v0.9.8" }
sc-telemetry = { git = "https://github.com/paritytech/substrate", branch = "polkadot-v0.9.8" }
sc-transaction-pool = { git = "https://github.com/paritytech/substrate", branch = "polkadot-v0.9.8" }
sp-transaction-pool = { git = "https://github.com/paritytech/substrate", branch = "polkadot-v0.9.8" }
sc-network = { git = "https://github.com/paritytech/substrate", branch = "polkadot-v0.9.8" }
sc-basic-authorship = { git = "https://github.com/paritytech/substrate", branch = "polkadot-v0.9.8" }
sp-timestamp = { git = "https://github.com/paritytech/substrate", branch = "polkadot-v0.9.8" }
sp-blockchain = { git = "https://github.com/paritytech/substrate", branch = "polkadot-v0.9.8" }
sp-block-builder = { git = "https://github.com/paritytech/substrate", branch = "polkadot-v0.9.8" }
sp-keystore = { git = "https://github.com/paritytech/substrate", branch = "polkadot-v0.9.8" }
sc-finality-grandpa = { git = "https://github.com/paritytech/substrate", branch = "polkadot-v0.9.8" }
sc-chain-spec = { git = "https://github.com/paritytech/substrate", branch = "polkadot-v0.9.8" }
sc-rpc = { git = "https://github.com/paritytech/substrate", branch = "polkadot-v0.9.8" }
sc-tracing = { git = "https://github.com/paritytech/substrate", branch = "polkadot-v0.9.8" }
sp-offchain = { git = "https://github.com/paritytech/substrate", branch = "polkadot-v0.9.8" }
sp-api = { git = "https://github.com/paritytech/substrate", branch = "polkadot-v0.9.8" }
sp-consensus-aura = { git = "https://github.com/paritytech/substrate", branch = "polkadot-v0.9.8" }
substrate-prometheus-endpoint = { git = "https://github.com/paritytech/substrate", branch = "polkadot-v0.9.8" }
>>>>>>> 4e51d32f

# RPC related dependencies
jsonrpc-core = "15.1.0"

# Cumulus dependencies
cumulus-client-cli = { path = "../client/cli" }
cumulus-client-consensus-aura = { path = "../client/consensus/aura" }
cumulus-client-consensus-relay-chain = { path = "../client/consensus/relay-chain" }
cumulus-client-consensus-common = { path = "../client/consensus/common" }
cumulus-client-collator = { path = "../client/collator" }
cumulus-client-service = { path = "../client/service" }
cumulus-client-network = { path = "../client/network" }
cumulus-primitives-core = { path = "../primitives/core" }
cumulus-primitives-parachain-inherent = { path = "../primitives/parachain-inherent" }
nimbus-primitives = { path = "../primitives/nimbus"}
nimbus-consensus = { path = "../client/consensus/nimbus"}
pallet-author-inherent = { path = "../pallets/author-inherent"}

# Polkadot dependencies
<<<<<<< HEAD
polkadot-primitives = { git = "https://github.com/paritytech/polkadot", branch = "release-v0.9.7" }
polkadot-service = { git = "https://github.com/paritytech/polkadot", branch = "release-v0.9.7" }
polkadot-cli = { git = "https://github.com/paritytech/polkadot", branch = "release-v0.9.7" }
polkadot-parachain = { git = "https://github.com/paritytech/polkadot", branch = "release-v0.9.7" }

[build-dependencies]
substrate-build-script-utils = { git = "https://github.com/paritytech/substrate", branch = "polkadot-v0.9.7" }
=======
polkadot-primitives = { git = "https://github.com/paritytech/polkadot", branch = "release-v0.9.8" }
polkadot-service = { git = "https://github.com/paritytech/polkadot", branch = "release-v0.9.8" }
polkadot-cli = { git = "https://github.com/paritytech/polkadot", branch = "release-v0.9.8" }
polkadot-parachain = { git = "https://github.com/paritytech/polkadot", branch = "release-v0.9.8" }

[build-dependencies]
substrate-build-script-utils = { git = "https://github.com/paritytech/substrate", branch = "polkadot-v0.9.8" }
>>>>>>> 4e51d32f

[dev-dependencies]
assert_cmd = "0.12"
nix = "0.17"
rand = "0.7.3"
tempfile = "3.2.0"
tokio = { version = "0.2.13", features = ["macros"] }

[features]
default = []
runtime-benchmarks = [
	'polkadot-service/runtime-benchmarks',
	'statemint-runtime/runtime-benchmarks',
	'statemine-runtime/runtime-benchmarks',
	'westmint-runtime/runtime-benchmarks',
	#TODO Benchmark nimbus runtime
]<|MERGE_RESOLUTION|>--- conflicted
+++ resolved
@@ -32,38 +32,6 @@
 nimbus-runtime = { path = "nimbus-runtime" }
 
 # Substrate dependencies
-<<<<<<< HEAD
-frame-benchmarking = { git = 'https://github.com/paritytech/substrate', branch = "polkadot-v0.9.7" }
-frame-benchmarking-cli = { git = 'https://github.com/paritytech/substrate', branch = "polkadot-v0.9.7" }
-sp-runtime = { git = "https://github.com/paritytech/substrate", default-features = false, branch = "polkadot-v0.9.7" }
-sp-io = { git = "https://github.com/paritytech/substrate", branch = "polkadot-v0.9.7" }
-sp-core = { git = "https://github.com/paritytech/substrate", branch = "polkadot-v0.9.7" }
-sp-inherents = { git = "https://github.com/paritytech/substrate", branch = "polkadot-v0.9.7" }
-sp-consensus = { git = "https://github.com/paritytech/substrate", branch = "polkadot-v0.9.7" }
-sp-session = { git = "https://github.com/paritytech/substrate", branch = "polkadot-v0.9.7" }
-sc-consensus = { git = "https://github.com/paritytech/substrate", branch = "polkadot-v0.9.7" }
-sc-cli = { git = "https://github.com/paritytech/substrate", branch = "polkadot-v0.9.7" }
-sc-client-api = { git = "https://github.com/paritytech/substrate", branch = "polkadot-v0.9.7" }
-sc-executor = { git = "https://github.com/paritytech/substrate", branch = "polkadot-v0.9.7" }
-sc-service = { git = "https://github.com/paritytech/substrate", branch = "polkadot-v0.9.7" }
-sc-telemetry = { git = "https://github.com/paritytech/substrate", branch = "polkadot-v0.9.7" }
-sc-transaction-pool = { git = "https://github.com/paritytech/substrate", branch = "polkadot-v0.9.7" }
-sp-transaction-pool = { git = "https://github.com/paritytech/substrate", branch = "polkadot-v0.9.7" }
-sc-network = { git = "https://github.com/paritytech/substrate", branch = "polkadot-v0.9.7" }
-sc-basic-authorship = { git = "https://github.com/paritytech/substrate", branch = "polkadot-v0.9.7" }
-sp-timestamp = { git = "https://github.com/paritytech/substrate", branch = "polkadot-v0.9.7" }
-sp-blockchain = { git = "https://github.com/paritytech/substrate", branch = "polkadot-v0.9.7" }
-sp-block-builder = { git = "https://github.com/paritytech/substrate", branch = "polkadot-v0.9.7" }
-sp-keystore = { git = "https://github.com/paritytech/substrate", branch = "polkadot-v0.9.7" }
-sc-finality-grandpa = { git = "https://github.com/paritytech/substrate", branch = "polkadot-v0.9.7" }
-sc-chain-spec = { git = "https://github.com/paritytech/substrate", branch = "polkadot-v0.9.7" }
-sc-rpc = { git = "https://github.com/paritytech/substrate", branch = "polkadot-v0.9.7" }
-sc-tracing = { git = "https://github.com/paritytech/substrate", branch = "polkadot-v0.9.7" }
-sp-offchain = { git = "https://github.com/paritytech/substrate", branch = "polkadot-v0.9.7" }
-sp-api = { git = "https://github.com/paritytech/substrate", branch = "polkadot-v0.9.7" }
-sp-consensus-aura = { git = "https://github.com/paritytech/substrate", branch = "polkadot-v0.9.7" }
-substrate-prometheus-endpoint = { git = "https://github.com/paritytech/substrate", branch = "polkadot-v0.9.7" }
-=======
 frame-benchmarking = { git = 'https://github.com/paritytech/substrate', branch = "polkadot-v0.9.8" }
 frame-benchmarking-cli = { git = 'https://github.com/paritytech/substrate', branch = "polkadot-v0.9.8" }
 sp-runtime = { git = "https://github.com/paritytech/substrate", default-features = false, branch = "polkadot-v0.9.8" }
@@ -94,7 +62,6 @@
 sp-api = { git = "https://github.com/paritytech/substrate", branch = "polkadot-v0.9.8" }
 sp-consensus-aura = { git = "https://github.com/paritytech/substrate", branch = "polkadot-v0.9.8" }
 substrate-prometheus-endpoint = { git = "https://github.com/paritytech/substrate", branch = "polkadot-v0.9.8" }
->>>>>>> 4e51d32f
 
 # RPC related dependencies
 jsonrpc-core = "15.1.0"
@@ -114,15 +81,6 @@
 pallet-author-inherent = { path = "../pallets/author-inherent"}
 
 # Polkadot dependencies
-<<<<<<< HEAD
-polkadot-primitives = { git = "https://github.com/paritytech/polkadot", branch = "release-v0.9.7" }
-polkadot-service = { git = "https://github.com/paritytech/polkadot", branch = "release-v0.9.7" }
-polkadot-cli = { git = "https://github.com/paritytech/polkadot", branch = "release-v0.9.7" }
-polkadot-parachain = { git = "https://github.com/paritytech/polkadot", branch = "release-v0.9.7" }
-
-[build-dependencies]
-substrate-build-script-utils = { git = "https://github.com/paritytech/substrate", branch = "polkadot-v0.9.7" }
-=======
 polkadot-primitives = { git = "https://github.com/paritytech/polkadot", branch = "release-v0.9.8" }
 polkadot-service = { git = "https://github.com/paritytech/polkadot", branch = "release-v0.9.8" }
 polkadot-cli = { git = "https://github.com/paritytech/polkadot", branch = "release-v0.9.8" }
@@ -130,7 +88,6 @@
 
 [build-dependencies]
 substrate-build-script-utils = { git = "https://github.com/paritytech/substrate", branch = "polkadot-v0.9.8" }
->>>>>>> 4e51d32f
 
 [dev-dependencies]
 assert_cmd = "0.12"
