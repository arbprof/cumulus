[package]
name = 'cumulus-shell-runtime'
version = '0.1.0'
authors = ["Parity Technologies <admin@parity.io>"]
edition = '2018'

[dependencies]
serde = { version = "1.0.101", optional = true, features = ["derive"] }
codec = { package = "parity-scale-codec", version = "2.0.0", default-features = false, features = ["derive"] }
log = { version = "0.4.14", default-features = false }
parachain-info = { path = "../pallets/parachain-info", default-features = false }

# Substrate dependencies
<<<<<<< HEAD
sp-std = { git = "https://github.com/paritytech/substrate", default-features = false, branch = "polkadot-v0.9.6" }
sp-api = { git = "https://github.com/paritytech/substrate", default-features = false, branch = "polkadot-v0.9.6" }
sp-io = { git = "https://github.com/paritytech/substrate", default-features = false, branch = "polkadot-v0.9.6" }
sp-version = { git = "https://github.com/paritytech/substrate", default-features = false, branch = "polkadot-v0.9.6" }
sp-runtime = { git = "https://github.com/paritytech/substrate", default-features = false, branch = "polkadot-v0.9.6" }
sp-core = { git = "https://github.com/paritytech/substrate", default-features = false, branch = "polkadot-v0.9.6" }
sp-session = { git = "https://github.com/paritytech/substrate", default-features = false, branch = "polkadot-v0.9.6" }
sp-offchain = { git = "https://github.com/paritytech/substrate", default-features = false, branch = "polkadot-v0.9.6" }
sp-block-builder = { git = "https://github.com/paritytech/substrate", default-features = false, branch = "polkadot-v0.9.6" }
sp-transaction-pool = { git = "https://github.com/paritytech/substrate", default-features = false, branch = "polkadot-v0.9.6" }
sp-inherents = { git = "https://github.com/paritytech/substrate", default-features = false, branch = "polkadot-v0.9.6" }

frame-support = { git = "https://github.com/paritytech/substrate", default-features = false, branch = "polkadot-v0.9.6" }
frame-executive = { git = "https://github.com/paritytech/substrate", default-features = false, branch = "polkadot-v0.9.6" }
frame-system = { git = "https://github.com/paritytech/substrate", default-features = false, branch = "polkadot-v0.9.6" }
=======
sp-std = { git = "https://github.com/paritytech/substrate", default-features = false, branch = "polkadot-v0.9.7" }
sp-api = { git = "https://github.com/paritytech/substrate", default-features = false, branch = "polkadot-v0.9.7" }
sp-io = { git = "https://github.com/paritytech/substrate", default-features = false, branch = "polkadot-v0.9.7" }
sp-version = { git = "https://github.com/paritytech/substrate", default-features = false, branch = "polkadot-v0.9.7" }
sp-runtime = { git = "https://github.com/paritytech/substrate", default-features = false, branch = "polkadot-v0.9.7" }
sp-core = { git = "https://github.com/paritytech/substrate", default-features = false, branch = "polkadot-v0.9.7" }
sp-session = { git = "https://github.com/paritytech/substrate", default-features = false, branch = "polkadot-v0.9.7" }
sp-offchain = { git = "https://github.com/paritytech/substrate", default-features = false, branch = "polkadot-v0.9.7" }
sp-block-builder = { git = "https://github.com/paritytech/substrate", default-features = false, branch = "polkadot-v0.9.7" }
sp-transaction-pool = { git = "https://github.com/paritytech/substrate", default-features = false, branch = "polkadot-v0.9.7" }
sp-inherents = { git = "https://github.com/paritytech/substrate", default-features = false, branch = "polkadot-v0.9.7" }

frame-support = { git = "https://github.com/paritytech/substrate", default-features = false, branch = "polkadot-v0.9.7" }
frame-executive = { git = "https://github.com/paritytech/substrate", default-features = false, branch = "polkadot-v0.9.7" }
frame-system = { git = "https://github.com/paritytech/substrate", default-features = false, branch = "polkadot-v0.9.7" }
>>>>>>> c5c3abf7

# Cumulus dependencies
cumulus-pallet-parachain-system = { path = "../../pallets/parachain-system", default-features = false }
cumulus-primitives-core = { path = "../../primitives/core", default-features = false }
cumulus-primitives-utility = { path = "../../primitives/utility", default-features = false }
cumulus-pallet-dmp-queue = { path = "../../pallets/dmp-queue", default-features = false }
cumulus-pallet-xcm = { path = "../../pallets/xcm", default-features = false }

# Polkadot dependencies
<<<<<<< HEAD
polkadot-parachain = { git = "https://github.com/paritytech/polkadot", default-features = false, branch = "release-v0.9.6" }
xcm = { git = "https://github.com/paritytech/polkadot", default-features = false, branch = "release-v0.9.6" }
xcm-builder = { git = "https://github.com/paritytech/polkadot", default-features = false, branch = "release-v0.9.6" }
xcm-executor = { git = "https://github.com/paritytech/polkadot", default-features = false, branch = "release-v0.9.6" }
=======
polkadot-parachain = { git = "https://github.com/paritytech/polkadot", default-features = false, branch = "release-v0.9.7" }
xcm = { git = "https://github.com/paritytech/polkadot", default-features = false, branch = "release-v0.9.7" }
xcm-builder = { git = "https://github.com/paritytech/polkadot", default-features = false, branch = "release-v0.9.7" }
xcm-executor = { git = "https://github.com/paritytech/polkadot", default-features = false, branch = "release-v0.9.7" }
>>>>>>> c5c3abf7

[dev-dependencies]
hex = "0.4.3"
hex-literal = "0.3.1"

[build-dependencies]
<<<<<<< HEAD
substrate-wasm-builder = { git = "https://github.com/paritytech/substrate", branch = "polkadot-v0.9.6" }
=======
substrate-wasm-builder = { git = "https://github.com/paritytech/substrate", branch = "polkadot-v0.9.7" }
>>>>>>> c5c3abf7

[features]
default = [ "std" ]
std = [
	"codec/std",
	"serde",
	"log/std",
	"sp-api/std",
	"sp-std/std",
	"sp-io/std",
	"sp-core/std",
	"sp-runtime/std",
	"sp-version/std",
	"sp-offchain/std",
	"sp-session/std",
	"sp-block-builder/std",
	"sp-transaction-pool/std",
	"sp-inherents/std",
	"frame-support/std",
	"frame-executive/std",
	"frame-system/std",
	"parachain-info/std",
	"cumulus-pallet-parachain-system/std",
	"cumulus-pallet-dmp-queue/std",
	"cumulus-pallet-xcm/std",
	"cumulus-primitives-core/std",
	"cumulus-primitives-utility/std",
	"xcm/std",
	"xcm-builder/std",
	"xcm-executor/std",
]<|MERGE_RESOLUTION|>--- conflicted
+++ resolved
@@ -11,23 +11,6 @@
 parachain-info = { path = "../pallets/parachain-info", default-features = false }
 
 # Substrate dependencies
-<<<<<<< HEAD
-sp-std = { git = "https://github.com/paritytech/substrate", default-features = false, branch = "polkadot-v0.9.6" }
-sp-api = { git = "https://github.com/paritytech/substrate", default-features = false, branch = "polkadot-v0.9.6" }
-sp-io = { git = "https://github.com/paritytech/substrate", default-features = false, branch = "polkadot-v0.9.6" }
-sp-version = { git = "https://github.com/paritytech/substrate", default-features = false, branch = "polkadot-v0.9.6" }
-sp-runtime = { git = "https://github.com/paritytech/substrate", default-features = false, branch = "polkadot-v0.9.6" }
-sp-core = { git = "https://github.com/paritytech/substrate", default-features = false, branch = "polkadot-v0.9.6" }
-sp-session = { git = "https://github.com/paritytech/substrate", default-features = false, branch = "polkadot-v0.9.6" }
-sp-offchain = { git = "https://github.com/paritytech/substrate", default-features = false, branch = "polkadot-v0.9.6" }
-sp-block-builder = { git = "https://github.com/paritytech/substrate", default-features = false, branch = "polkadot-v0.9.6" }
-sp-transaction-pool = { git = "https://github.com/paritytech/substrate", default-features = false, branch = "polkadot-v0.9.6" }
-sp-inherents = { git = "https://github.com/paritytech/substrate", default-features = false, branch = "polkadot-v0.9.6" }
-
-frame-support = { git = "https://github.com/paritytech/substrate", default-features = false, branch = "polkadot-v0.9.6" }
-frame-executive = { git = "https://github.com/paritytech/substrate", default-features = false, branch = "polkadot-v0.9.6" }
-frame-system = { git = "https://github.com/paritytech/substrate", default-features = false, branch = "polkadot-v0.9.6" }
-=======
 sp-std = { git = "https://github.com/paritytech/substrate", default-features = false, branch = "polkadot-v0.9.7" }
 sp-api = { git = "https://github.com/paritytech/substrate", default-features = false, branch = "polkadot-v0.9.7" }
 sp-io = { git = "https://github.com/paritytech/substrate", default-features = false, branch = "polkadot-v0.9.7" }
@@ -43,7 +26,6 @@
 frame-support = { git = "https://github.com/paritytech/substrate", default-features = false, branch = "polkadot-v0.9.7" }
 frame-executive = { git = "https://github.com/paritytech/substrate", default-features = false, branch = "polkadot-v0.9.7" }
 frame-system = { git = "https://github.com/paritytech/substrate", default-features = false, branch = "polkadot-v0.9.7" }
->>>>>>> c5c3abf7
 
 # Cumulus dependencies
 cumulus-pallet-parachain-system = { path = "../../pallets/parachain-system", default-features = false }
@@ -53,28 +35,17 @@
 cumulus-pallet-xcm = { path = "../../pallets/xcm", default-features = false }
 
 # Polkadot dependencies
-<<<<<<< HEAD
-polkadot-parachain = { git = "https://github.com/paritytech/polkadot", default-features = false, branch = "release-v0.9.6" }
-xcm = { git = "https://github.com/paritytech/polkadot", default-features = false, branch = "release-v0.9.6" }
-xcm-builder = { git = "https://github.com/paritytech/polkadot", default-features = false, branch = "release-v0.9.6" }
-xcm-executor = { git = "https://github.com/paritytech/polkadot", default-features = false, branch = "release-v0.9.6" }
-=======
 polkadot-parachain = { git = "https://github.com/paritytech/polkadot", default-features = false, branch = "release-v0.9.7" }
 xcm = { git = "https://github.com/paritytech/polkadot", default-features = false, branch = "release-v0.9.7" }
 xcm-builder = { git = "https://github.com/paritytech/polkadot", default-features = false, branch = "release-v0.9.7" }
 xcm-executor = { git = "https://github.com/paritytech/polkadot", default-features = false, branch = "release-v0.9.7" }
->>>>>>> c5c3abf7
 
 [dev-dependencies]
 hex = "0.4.3"
 hex-literal = "0.3.1"
 
 [build-dependencies]
-<<<<<<< HEAD
-substrate-wasm-builder = { git = "https://github.com/paritytech/substrate", branch = "polkadot-v0.9.6" }
-=======
 substrate-wasm-builder = { git = "https://github.com/paritytech/substrate", branch = "polkadot-v0.9.7" }
->>>>>>> c5c3abf7
 
 [features]
 default = [ "std" ]
