[package]
name = "cumulus-message-broker"
version = "0.1.0"
authors = ["Parity Technologies <admin@parity.io>"]
edition = "2018"

[dependencies]
# substrate deps
<<<<<<< HEAD
frame-support = { git = "https://github.com/paritytech/substrate", branch = "cecton-fix-int-test-3", default-features = false }
frame-system = { git = "https://github.com/paritytech/substrate", branch = "cecton-fix-int-test-3", default-features = false }
sp-inherents = { git = "https://github.com/paritytech/substrate", branch = "cecton-fix-int-test-3", default-features = false }
=======
frame-support = { git = "https://github.com/paritytech/substrate", branch = "cumulus-branch", default-features = false }
frame-system = { git = "https://github.com/paritytech/substrate", branch = "cumulus-branch", default-features = false }
sp-inherents = { git = "https://github.com/paritytech/substrate", branch = "cumulus-branch", default-features = false }
sp-io = { git = "https://github.com/paritytech/substrate", branch = "cumulus-branch", default-features = false }
sp-std = { git = "https://github.com/paritytech/substrate", branch = "cumulus-branch", default-features = false }
sp-runtime = { git = "https://github.com/paritytech/substrate", branch = "cumulus-branch", default-features = false }
>>>>>>> 6a6fec66

# Other dependencies
codec = { package = "parity-scale-codec", version = "1.3.0", features = [ "derive" ], default-features = false }

# Cumulus dependencies
cumulus-primitives = { path = "../primitives", default-features = false }
cumulus-upward-message = { path = "../upward-message", default-features = false }

[features]
default = [ "std" ]
std = [
	"frame-support/std",
	"frame-system/std",
	"sp-inherents/std",
	"sp-io/std",
	"sp-std/std",
	"sp-runtime/std",
	"codec/std",
	"cumulus-primitives/std",
	"cumulus-upward-message/std",
]<|MERGE_RESOLUTION|>--- conflicted
+++ resolved
@@ -6,18 +6,12 @@
 
 [dependencies]
 # substrate deps
-<<<<<<< HEAD
 frame-support = { git = "https://github.com/paritytech/substrate", branch = "cecton-fix-int-test-3", default-features = false }
 frame-system = { git = "https://github.com/paritytech/substrate", branch = "cecton-fix-int-test-3", default-features = false }
 sp-inherents = { git = "https://github.com/paritytech/substrate", branch = "cecton-fix-int-test-3", default-features = false }
-=======
-frame-support = { git = "https://github.com/paritytech/substrate", branch = "cumulus-branch", default-features = false }
-frame-system = { git = "https://github.com/paritytech/substrate", branch = "cumulus-branch", default-features = false }
-sp-inherents = { git = "https://github.com/paritytech/substrate", branch = "cumulus-branch", default-features = false }
-sp-io = { git = "https://github.com/paritytech/substrate", branch = "cumulus-branch", default-features = false }
-sp-std = { git = "https://github.com/paritytech/substrate", branch = "cumulus-branch", default-features = false }
-sp-runtime = { git = "https://github.com/paritytech/substrate", branch = "cumulus-branch", default-features = false }
->>>>>>> 6a6fec66
+sp-io = { git = "https://github.com/paritytech/substrate", branch = "cecton-fix-int-test-3", default-features = false }
+sp-std = { git = "https://github.com/paritytech/substrate", branch = "cecton-fix-int-test-3", default-features = false }
+sp-runtime = { git = "https://github.com/paritytech/substrate", branch = "cecton-fix-int-test-3", default-features = false }
 
 # Other dependencies
 codec = { package = "parity-scale-codec", version = "1.3.0", features = [ "derive" ], default-features = false }
