[package]
name = "xcm-handler"
version = "0.1.0"
authors = ["Parity Technologies <admin@parity.io>"]
edition = "2018"

[dependencies]
# Other dependencies
codec = { package = "parity-scale-codec", version = "1.3.0", features = [ "derive" ], default-features = false }

# Substrate Dependencies
<<<<<<< HEAD
sp-std = { git = "https://github.com/paritytech/substrate", default-features = false, branch = "rococo-v1" }
frame-support = { git = "https://github.com/paritytech/substrate", default-features = false , branch = "rococo-v1" }
frame-system = { git = "https://github.com/paritytech/substrate", default-features = false , branch = "rococo-v1" }
=======
sp-std = { git = "https://github.com/paritytech/substrate", default-features = false, branch = "master" }
frame-support = { git = "https://github.com/paritytech/substrate", default-features = false, branch = "master" }
frame-system = { git = "https://github.com/paritytech/substrate", default-features = false, branch = "master" }
>>>>>>> b0652ec2

# Polkadot Dependencies
xcm = { git = "https://github.com/paritytech/polkadot", default-features = false, branch = "rococo-v1" }

# Cumulus Dependencies
cumulus-primitives = { path = "../primitives", default-features = false }

[features]
default = [ "std" ]
std = [
	"codec/std",
	"sp-std/std",
	"frame-support/std",
	"frame-system/std",
	"cumulus-primitives/std",
	"xcm/std"
]<|MERGE_RESOLUTION|>--- conflicted
+++ resolved
@@ -9,15 +9,9 @@
 codec = { package = "parity-scale-codec", version = "1.3.0", features = [ "derive" ], default-features = false }
 
 # Substrate Dependencies
-<<<<<<< HEAD
 sp-std = { git = "https://github.com/paritytech/substrate", default-features = false, branch = "rococo-v1" }
-frame-support = { git = "https://github.com/paritytech/substrate", default-features = false , branch = "rococo-v1" }
-frame-system = { git = "https://github.com/paritytech/substrate", default-features = false , branch = "rococo-v1" }
-=======
-sp-std = { git = "https://github.com/paritytech/substrate", default-features = false, branch = "master" }
-frame-support = { git = "https://github.com/paritytech/substrate", default-features = false, branch = "master" }
-frame-system = { git = "https://github.com/paritytech/substrate", default-features = false, branch = "master" }
->>>>>>> b0652ec2
+frame-support = { git = "https://github.com/paritytech/substrate", default-features = false, branch = "rococo-v1" }
+frame-system = { git = "https://github.com/paritytech/substrate", default-features = false, branch = "rococo-v1" }
 
 # Polkadot Dependencies
 xcm = { git = "https://github.com/paritytech/polkadot", default-features = false, branch = "rococo-v1" }
