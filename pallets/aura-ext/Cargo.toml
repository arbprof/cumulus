[package]
name = "cumulus-pallet-aura-ext"
version = "0.1.0"
authors = ["Parity Technologies <admin@parity.io>"]
edition = "2018"
description = "AURA consensus extension pallet for parachains"

[dependencies]
# Substrate dependencies
<<<<<<< HEAD
frame-support = { git = "https://github.com/paritytech/substrate", default-features = false, branch = "polkadot-v0.9.1" }
frame-system = { git = "https://github.com/paritytech/substrate", default-features = false, branch = "polkadot-v0.9.1" }
frame-executive = { git = "https://github.com/paritytech/substrate", default-features = false, branch = "polkadot-v0.9.1" }
pallet-aura = { git = "https://github.com/paritytech/substrate", default-features = false, branch = "polkadot-v0.9.1" }
sp-consensus-aura = { git = "https://github.com/paritytech/substrate", default-features = false, branch = "polkadot-v0.9.1" }
sp-std = { git = "https://github.com/paritytech/substrate", default-features = false, branch = "polkadot-v0.9.1" }
sp-runtime = { git = "https://github.com/paritytech/substrate", default-features = false, branch = "polkadot-v0.9.1" }
sp-application-crypto = { git = "https://github.com/paritytech/substrate", default-features = false, branch = "polkadot-v0.9.1" }
=======
frame-support = { git = "https://github.com/paritytech/substrate", default-features = false, branch = "polkadot-v0.9.2" }
frame-system = { git = "https://github.com/paritytech/substrate", default-features = false, branch = "polkadot-v0.9.2" }
frame-executive = { git = "https://github.com/paritytech/substrate", default-features = false, branch = "polkadot-v0.9.2" }
pallet-aura = { git = "https://github.com/paritytech/substrate", default-features = false, branch = "polkadot-v0.9.2" }
sp-consensus-aura = { git = "https://github.com/paritytech/substrate", default-features = false, branch = "polkadot-v0.9.2" }
sp-std = { git = "https://github.com/paritytech/substrate", default-features = false, branch = "polkadot-v0.9.2" }
sp-runtime = { git = "https://github.com/paritytech/substrate", default-features = false, branch = "polkadot-v0.9.2" }
sp-application-crypto = { git = "https://github.com/paritytech/substrate", default-features = false, branch = "polkadot-v0.9.2" }
>>>>>>> 4b712063

# Other Dependencies
codec = { package = "parity-scale-codec", version = "2.0.0", default-features = false, features = ["derive"]}
serde = { version = "1.0.101", optional = true, features = ["derive"] }

[dev-dependencies]
cumulus-pallet-parachain-system = { path = "../parachain-system" }

[features]
default = [ "std" ]
std = [
	"codec/std",
	"serde",
	"frame-support/std",
	"sp-runtime/std",
	"sp-std/std",
	"frame-system/std",
	"frame-executive/std",
	"pallet-aura/std",
	"sp-consensus-aura/std",
	"sp-application-crypto/std",
]<|MERGE_RESOLUTION|>--- conflicted
+++ resolved
@@ -7,16 +7,6 @@
 
 [dependencies]
 # Substrate dependencies
-<<<<<<< HEAD
-frame-support = { git = "https://github.com/paritytech/substrate", default-features = false, branch = "polkadot-v0.9.1" }
-frame-system = { git = "https://github.com/paritytech/substrate", default-features = false, branch = "polkadot-v0.9.1" }
-frame-executive = { git = "https://github.com/paritytech/substrate", default-features = false, branch = "polkadot-v0.9.1" }
-pallet-aura = { git = "https://github.com/paritytech/substrate", default-features = false, branch = "polkadot-v0.9.1" }
-sp-consensus-aura = { git = "https://github.com/paritytech/substrate", default-features = false, branch = "polkadot-v0.9.1" }
-sp-std = { git = "https://github.com/paritytech/substrate", default-features = false, branch = "polkadot-v0.9.1" }
-sp-runtime = { git = "https://github.com/paritytech/substrate", default-features = false, branch = "polkadot-v0.9.1" }
-sp-application-crypto = { git = "https://github.com/paritytech/substrate", default-features = false, branch = "polkadot-v0.9.1" }
-=======
 frame-support = { git = "https://github.com/paritytech/substrate", default-features = false, branch = "polkadot-v0.9.2" }
 frame-system = { git = "https://github.com/paritytech/substrate", default-features = false, branch = "polkadot-v0.9.2" }
 frame-executive = { git = "https://github.com/paritytech/substrate", default-features = false, branch = "polkadot-v0.9.2" }
@@ -25,7 +15,6 @@
 sp-std = { git = "https://github.com/paritytech/substrate", default-features = false, branch = "polkadot-v0.9.2" }
 sp-runtime = { git = "https://github.com/paritytech/substrate", default-features = false, branch = "polkadot-v0.9.2" }
 sp-application-crypto = { git = "https://github.com/paritytech/substrate", default-features = false, branch = "polkadot-v0.9.2" }
->>>>>>> 4b712063
 
 # Other Dependencies
 codec = { package = "parity-scale-codec", version = "2.0.0", default-features = false, features = ["derive"]}
