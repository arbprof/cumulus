[package]
name = "cumulus-pallet-aura-ext"
version = "0.1.0"
authors = ["Parity Technologies <admin@parity.io>"]
edition = "2018"
description = "AURA consensus extension pallet for parachains"

[dependencies]
# Substrate dependencies
<<<<<<< HEAD
frame-support = { git = "https://github.com/paritytech/substrate", default-features = false, branch = "polkadot-v0.9.6" }
frame-system = { git = "https://github.com/paritytech/substrate", default-features = false, branch = "polkadot-v0.9.6" }
frame-executive = { git = "https://github.com/paritytech/substrate", default-features = false, branch = "polkadot-v0.9.6" }
pallet-aura = { git = "https://github.com/paritytech/substrate", default-features = false, branch = "polkadot-v0.9.6" }
sp-consensus-aura = { git = "https://github.com/paritytech/substrate", default-features = false, branch = "polkadot-v0.9.6" }
sp-std = { git = "https://github.com/paritytech/substrate", default-features = false, branch = "polkadot-v0.9.6" }
sp-runtime = { git = "https://github.com/paritytech/substrate", default-features = false, branch = "polkadot-v0.9.6" }
sp-application-crypto = { git = "https://github.com/paritytech/substrate", default-features = false, branch = "polkadot-v0.9.6" }
=======
frame-support = { git = "https://github.com/paritytech/substrate", default-features = false, branch = "polkadot-v0.9.7" }
frame-system = { git = "https://github.com/paritytech/substrate", default-features = false, branch = "polkadot-v0.9.7" }
frame-executive = { git = "https://github.com/paritytech/substrate", default-features = false, branch = "polkadot-v0.9.7" }
pallet-aura = { git = "https://github.com/paritytech/substrate", default-features = false, branch = "polkadot-v0.9.7" }
sp-consensus-aura = { git = "https://github.com/paritytech/substrate", default-features = false, branch = "polkadot-v0.9.7" }
sp-std = { git = "https://github.com/paritytech/substrate", default-features = false, branch = "polkadot-v0.9.7" }
sp-runtime = { git = "https://github.com/paritytech/substrate", default-features = false, branch = "polkadot-v0.9.7" }
sp-application-crypto = { git = "https://github.com/paritytech/substrate", default-features = false, branch = "polkadot-v0.9.7" }
>>>>>>> c5c3abf7

# Other Dependencies
codec = { package = "parity-scale-codec", version = "2.0.0", default-features = false, features = ["derive"]}
serde = { version = "1.0.101", optional = true, features = ["derive"] }

[dev-dependencies]
cumulus-pallet-parachain-system = { path = "../parachain-system" }

[features]
default = [ "std" ]
std = [
	"codec/std",
	"serde",
	"frame-support/std",
	"sp-runtime/std",
	"sp-std/std",
	"frame-system/std",
	"frame-executive/std",
	"pallet-aura/std",
	"sp-consensus-aura/std",
	"sp-application-crypto/std",
]<|MERGE_RESOLUTION|>--- conflicted
+++ resolved
@@ -7,16 +7,6 @@
 
 [dependencies]
 # Substrate dependencies
-<<<<<<< HEAD
-frame-support = { git = "https://github.com/paritytech/substrate", default-features = false, branch = "polkadot-v0.9.6" }
-frame-system = { git = "https://github.com/paritytech/substrate", default-features = false, branch = "polkadot-v0.9.6" }
-frame-executive = { git = "https://github.com/paritytech/substrate", default-features = false, branch = "polkadot-v0.9.6" }
-pallet-aura = { git = "https://github.com/paritytech/substrate", default-features = false, branch = "polkadot-v0.9.6" }
-sp-consensus-aura = { git = "https://github.com/paritytech/substrate", default-features = false, branch = "polkadot-v0.9.6" }
-sp-std = { git = "https://github.com/paritytech/substrate", default-features = false, branch = "polkadot-v0.9.6" }
-sp-runtime = { git = "https://github.com/paritytech/substrate", default-features = false, branch = "polkadot-v0.9.6" }
-sp-application-crypto = { git = "https://github.com/paritytech/substrate", default-features = false, branch = "polkadot-v0.9.6" }
-=======
 frame-support = { git = "https://github.com/paritytech/substrate", default-features = false, branch = "polkadot-v0.9.7" }
 frame-system = { git = "https://github.com/paritytech/substrate", default-features = false, branch = "polkadot-v0.9.7" }
 frame-executive = { git = "https://github.com/paritytech/substrate", default-features = false, branch = "polkadot-v0.9.7" }
@@ -25,7 +15,6 @@
 sp-std = { git = "https://github.com/paritytech/substrate", default-features = false, branch = "polkadot-v0.9.7" }
 sp-runtime = { git = "https://github.com/paritytech/substrate", default-features = false, branch = "polkadot-v0.9.7" }
 sp-application-crypto = { git = "https://github.com/paritytech/substrate", default-features = false, branch = "polkadot-v0.9.7" }
->>>>>>> c5c3abf7
 
 # Other Dependencies
 codec = { package = "parity-scale-codec", version = "2.0.0", default-features = false, features = ["derive"]}
