--- conflicted
+++ resolved
@@ -8,14 +8,6 @@
 codec = { package = "parity-scale-codec", version = "2.0.0", default-features = false, features = ["derive"] }
 serde = { version = "1.0.101", optional = true, features = ["derive"] }
 
-<<<<<<< HEAD
-sp-std = { git = "https://github.com/paritytech/substrate", default-features = false, branch = "rococo-v1" }
-sp-runtime = { git = "https://github.com/paritytech/substrate", default-features = false, branch = "rococo-v1" }
-frame-support = { git = "https://github.com/paritytech/substrate", default-features = false, branch = "rococo-v1" }
-frame-system = { git = "https://github.com/paritytech/substrate", default-features = false, branch = "rococo-v1" }
-
-xcm = { git = "https://github.com/paritytech/polkadot", default-features = false, branch = "rococo-v1" }
-=======
 sp-std = { git = "https://github.com/paritytech/substrate", default-features = false, branch = "polkadot-v0.9.1" }
 sp-io = { git = "https://github.com/paritytech/substrate", default-features = false, branch = "polkadot-v0.9.1" }
 sp-runtime = { git = "https://github.com/paritytech/substrate", default-features = false, branch = "polkadot-v0.9.1" }
@@ -23,7 +15,6 @@
 frame-system = { git = "https://github.com/paritytech/substrate", default-features = false, branch = "polkadot-v0.9.1" }
 
 xcm = { git = "https://github.com/paritytech/polkadot", default-features = false, branch = "release-v0.9.1" }
->>>>>>> 4b2c5151
 
 cumulus-primitives-core = { path = "../../primitives/core", default-features = false }
 
