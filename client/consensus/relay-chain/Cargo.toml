[package]
name = "cumulus-client-consensus-relay-chain"
description = "The relay-chain provided consensus algorithm"
version = "0.1.0"
authors = ["Parity Technologies <admin@parity.io>"]
edition = "2018"

[dependencies]
# Substrate deps
<<<<<<< HEAD
sp-consensus = { git = "https://github.com/paritytech/substrate", branch = "polkadot-v0.9.2" }
sp-inherents = { git = "https://github.com/paritytech/substrate", branch = "polkadot-v0.9.2" }
sp-runtime = { git = "https://github.com/paritytech/substrate", branch = "polkadot-v0.9.2" }
sp-core = { git = "https://github.com/paritytech/substrate", branch = "polkadot-v0.9.2" }
sp-blockchain = { git = "https://github.com/paritytech/substrate", branch = "polkadot-v0.9.2" }
sp-block-builder = { git = "https://github.com/paritytech/substrate", branch = "polkadot-v0.9.2" }
sp-api = { git = "https://github.com/paritytech/substrate", branch = "polkadot-v0.9.2" }
sc-client-api = { git = "https://github.com/paritytech/substrate", branch = "polkadot-v0.9.2" }
substrate-prometheus-endpoint = { git = "https://github.com/paritytech/substrate", branch = "polkadot-v0.9.2" }

# Polkadot dependencies
polkadot-service = { git = "https://github.com/paritytech/polkadot", branch = "release-v0.9.2" }
=======
sp-consensus = { git = "https://github.com/paritytech/substrate", branch = "polkadot-v0.9.3" }
sp-inherents = { git = "https://github.com/paritytech/substrate", branch = "polkadot-v0.9.3" }
sp-runtime = { git = "https://github.com/paritytech/substrate", branch = "polkadot-v0.9.3" }
sp-core = { git = "https://github.com/paritytech/substrate", branch = "polkadot-v0.9.3" }
sp-blockchain = { git = "https://github.com/paritytech/substrate", branch = "polkadot-v0.9.3" }
sp-block-builder = { git = "https://github.com/paritytech/substrate", branch = "polkadot-v0.9.3" }
sp-api = { git = "https://github.com/paritytech/substrate", branch = "polkadot-v0.9.3" }
sc-client-api = { git = "https://github.com/paritytech/substrate", branch = "polkadot-v0.9.3" }
substrate-prometheus-endpoint = { git = "https://github.com/paritytech/substrate", branch = "polkadot-v0.9.3" }

# Polkadot dependencies
polkadot-service = { git = "https://github.com/paritytech/polkadot", branch = "release-v0.9.3" }
>>>>>>> 78b31b21

# Cumulus dependencies
cumulus-client-consensus-common = { path = "../common" }
cumulus-primitives-core = { path = "../../../primitives/core" }

# Other deps
futures = { version = "0.3.8", features = ["compat"] }
codec = { package = "parity-scale-codec", version = "2.0.0", features = [ "derive" ] }
tracing = "0.1.22"
async-trait = "0.1.42"
parking_lot = "0.10.2"<|MERGE_RESOLUTION|>--- conflicted
+++ resolved
@@ -7,20 +7,6 @@
 
 [dependencies]
 # Substrate deps
-<<<<<<< HEAD
-sp-consensus = { git = "https://github.com/paritytech/substrate", branch = "polkadot-v0.9.2" }
-sp-inherents = { git = "https://github.com/paritytech/substrate", branch = "polkadot-v0.9.2" }
-sp-runtime = { git = "https://github.com/paritytech/substrate", branch = "polkadot-v0.9.2" }
-sp-core = { git = "https://github.com/paritytech/substrate", branch = "polkadot-v0.9.2" }
-sp-blockchain = { git = "https://github.com/paritytech/substrate", branch = "polkadot-v0.9.2" }
-sp-block-builder = { git = "https://github.com/paritytech/substrate", branch = "polkadot-v0.9.2" }
-sp-api = { git = "https://github.com/paritytech/substrate", branch = "polkadot-v0.9.2" }
-sc-client-api = { git = "https://github.com/paritytech/substrate", branch = "polkadot-v0.9.2" }
-substrate-prometheus-endpoint = { git = "https://github.com/paritytech/substrate", branch = "polkadot-v0.9.2" }
-
-# Polkadot dependencies
-polkadot-service = { git = "https://github.com/paritytech/polkadot", branch = "release-v0.9.2" }
-=======
 sp-consensus = { git = "https://github.com/paritytech/substrate", branch = "polkadot-v0.9.3" }
 sp-inherents = { git = "https://github.com/paritytech/substrate", branch = "polkadot-v0.9.3" }
 sp-runtime = { git = "https://github.com/paritytech/substrate", branch = "polkadot-v0.9.3" }
@@ -33,7 +19,6 @@
 
 # Polkadot dependencies
 polkadot-service = { git = "https://github.com/paritytech/polkadot", branch = "release-v0.9.3" }
->>>>>>> 78b31b21
 
 # Cumulus dependencies
 cumulus-client-consensus-common = { path = "../common" }
