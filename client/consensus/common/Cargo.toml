--- conflicted
+++ resolved
@@ -7,22 +7,6 @@
 
 [dependencies]
 # Substrate deps
-<<<<<<< HEAD
-sc-client-api = { git = "https://github.com/paritytech/substrate", branch = "polkadot-v0.9.1" }
-sp-consensus = { git = "https://github.com/paritytech/substrate", branch = "polkadot-v0.9.1" }
-sp-core = { git = "https://github.com/paritytech/substrate", branch = "polkadot-v0.9.1" }
-sp-inherents = { git = "https://github.com/paritytech/substrate", branch = "polkadot-v0.9.1" }
-sp-runtime = { git = "https://github.com/paritytech/substrate", branch = "polkadot-v0.9.1" }
-sp-block-builder = { git = "https://github.com/paritytech/substrate", branch = "polkadot-v0.9.1" }
-sp-blockchain = { git = "https://github.com/paritytech/substrate", branch = "polkadot-v0.9.1" }
-sp-api = { git = "https://github.com/paritytech/substrate", branch = "polkadot-v0.9.1" }
-sp-trie = { git = "https://github.com/paritytech/substrate", branch = "polkadot-v0.9.1" }
-substrate-prometheus-endpoint = { git = "https://github.com/paritytech/substrate", branch = "polkadot-v0.9.1" }
-
-# Polkadot deps
-polkadot-primitives = { git = "https://github.com/paritytech/polkadot", branch = "release-v0.9.1" }
-polkadot-runtime = { git = "https://github.com/paritytech/polkadot", branch = "release-v0.9.1" }
-=======
 sc-client-api = { git = "https://github.com/paritytech/substrate", branch = "polkadot-v0.9.2" }
 sp-consensus = { git = "https://github.com/paritytech/substrate", branch = "polkadot-v0.9.2" }
 sp-core = { git = "https://github.com/paritytech/substrate", branch = "polkadot-v0.9.2" }
@@ -37,7 +21,6 @@
 # Polkadot deps
 polkadot-primitives = { git = "https://github.com/paritytech/polkadot", branch = "release-v0.9.2" }
 polkadot-runtime = { git = "https://github.com/paritytech/polkadot", branch = "release-v0.9.2" }
->>>>>>> 4b712063
 
 # Other deps
 futures = { version = "0.3.8", features = ["compat"] }
@@ -49,11 +32,7 @@
 
 [dev-dependencies]
 # Substrate deps
-<<<<<<< HEAD
-sp-tracing = { git = "https://github.com/paritytech/substrate", branch = "polkadot-v0.9.1" }
-=======
 sp-tracing = { git = "https://github.com/paritytech/substrate", branch = "polkadot-v0.9.2" }
->>>>>>> 4b712063
 
 # Cumulus dependencies
 cumulus-test-runtime = { path = "../../../test/runtime" }
