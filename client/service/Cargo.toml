[package]
name = "cumulus-client-service"
version = "0.1.0"
authors = ["Parity Technologies <admin@parity.io>"]
edition = "2018"

[dependencies]
# Cumulus dependencies
cumulus-client-consensus-common = { path = "../consensus/common" }
cumulus-client-collator = { path = "../collator" }
cumulus-primitives-core = { path = "../../primitives/core" }

# Substrate dependencies
<<<<<<< HEAD
sc-chain-spec = { git = "https://github.com/paritytech/substrate", branch = "rococo-v1" }
sc-client-api = { git = "https://github.com/paritytech/substrate", branch = "rococo-v1" }
sc-service = { git = "https://github.com/paritytech/substrate", branch = "rococo-v1" }
sc-telemetry = { git = "https://github.com/paritytech/substrate", branch = "rococo-v1" }
sc-tracing = { git = "https://github.com/paritytech/substrate", branch = "rococo-v1" }
sp-consensus = { git = "https://github.com/paritytech/substrate", branch = "rococo-v1" }
sp-runtime = { git = "https://github.com/paritytech/substrate", branch = "rococo-v1" }
sp-api = { git = "https://github.com/paritytech/substrate", branch = "rococo-v1" }
sp-core = { git = "https://github.com/paritytech/substrate", branch = "rococo-v1" }
sp-blockchain = { git = "https://github.com/paritytech/substrate", branch = "rococo-v1" }

# Polkadot dependencies
polkadot-primitives = { git = "https://github.com/paritytech/polkadot", branch = "rococo-v1" }
polkadot-service = { git = "https://github.com/paritytech/polkadot", branch = "rococo-v1" }
=======
sc-chain-spec = { git = "https://github.com/paritytech/substrate", branch = "polkadot-v0.9.1" }
sc-client-api = { git = "https://github.com/paritytech/substrate", branch = "polkadot-v0.9.1" }
sc-service = { git = "https://github.com/paritytech/substrate", branch = "polkadot-v0.9.1" }
sc-telemetry = { git = "https://github.com/paritytech/substrate", branch = "polkadot-v0.9.1" }
sc-tracing = { git = "https://github.com/paritytech/substrate", branch = "polkadot-v0.9.1" }
sp-consensus = { git = "https://github.com/paritytech/substrate", branch = "polkadot-v0.9.1" }
sp-runtime = { git = "https://github.com/paritytech/substrate", branch = "polkadot-v0.9.1" }
sp-api = { git = "https://github.com/paritytech/substrate", branch = "polkadot-v0.9.1" }
sp-core = { git = "https://github.com/paritytech/substrate", branch = "polkadot-v0.9.1" }
sp-blockchain = { git = "https://github.com/paritytech/substrate", branch = "polkadot-v0.9.1" }

# Polkadot dependencies
polkadot-primitives = { git = "https://github.com/paritytech/polkadot", branch = "release-v0.9.1" }
polkadot-service = { git = "https://github.com/paritytech/polkadot", branch = "release-v0.9.1" }
>>>>>>> 4b2c5151

# Other deps
futures = "0.3.6"
tracing = "0.1.22"
codec = { package = "parity-scale-codec", version = "2.0.0" }<|MERGE_RESOLUTION|>--- conflicted
+++ resolved
@@ -11,22 +11,6 @@
 cumulus-primitives-core = { path = "../../primitives/core" }
 
 # Substrate dependencies
-<<<<<<< HEAD
-sc-chain-spec = { git = "https://github.com/paritytech/substrate", branch = "rococo-v1" }
-sc-client-api = { git = "https://github.com/paritytech/substrate", branch = "rococo-v1" }
-sc-service = { git = "https://github.com/paritytech/substrate", branch = "rococo-v1" }
-sc-telemetry = { git = "https://github.com/paritytech/substrate", branch = "rococo-v1" }
-sc-tracing = { git = "https://github.com/paritytech/substrate", branch = "rococo-v1" }
-sp-consensus = { git = "https://github.com/paritytech/substrate", branch = "rococo-v1" }
-sp-runtime = { git = "https://github.com/paritytech/substrate", branch = "rococo-v1" }
-sp-api = { git = "https://github.com/paritytech/substrate", branch = "rococo-v1" }
-sp-core = { git = "https://github.com/paritytech/substrate", branch = "rococo-v1" }
-sp-blockchain = { git = "https://github.com/paritytech/substrate", branch = "rococo-v1" }
-
-# Polkadot dependencies
-polkadot-primitives = { git = "https://github.com/paritytech/polkadot", branch = "rococo-v1" }
-polkadot-service = { git = "https://github.com/paritytech/polkadot", branch = "rococo-v1" }
-=======
 sc-chain-spec = { git = "https://github.com/paritytech/substrate", branch = "polkadot-v0.9.1" }
 sc-client-api = { git = "https://github.com/paritytech/substrate", branch = "polkadot-v0.9.1" }
 sc-service = { git = "https://github.com/paritytech/substrate", branch = "polkadot-v0.9.1" }
@@ -41,7 +25,6 @@
 # Polkadot dependencies
 polkadot-primitives = { git = "https://github.com/paritytech/polkadot", branch = "release-v0.9.1" }
 polkadot-service = { git = "https://github.com/paritytech/polkadot", branch = "release-v0.9.1" }
->>>>>>> 4b2c5151
 
 # Other deps
 futures = "0.3.6"
