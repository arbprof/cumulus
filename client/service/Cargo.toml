--- conflicted
+++ resolved
@@ -12,24 +12,6 @@
 cumulus-primitives-core = { path = "../../primitives/core" }
 
 # Substrate dependencies
-<<<<<<< HEAD
-sc-chain-spec = { git = "https://github.com/paritytech/substrate", branch = "polkadot-v0.9.7" }
-sc-client-api = { git = "https://github.com/paritytech/substrate", branch = "polkadot-v0.9.7" }
-sc-service = { git = "https://github.com/paritytech/substrate", branch = "polkadot-v0.9.7" }
-sc-telemetry = { git = "https://github.com/paritytech/substrate", branch = "polkadot-v0.9.7" }
-sc-tracing = { git = "https://github.com/paritytech/substrate", branch = "polkadot-v0.9.7" }
-sc-consensus-babe = { git = "https://github.com/paritytech/substrate", branch = "polkadot-v0.9.7" }
-sp-consensus = { git = "https://github.com/paritytech/substrate", branch = "polkadot-v0.9.7" }
-sp-runtime = { git = "https://github.com/paritytech/substrate", branch = "polkadot-v0.9.7" }
-sp-api = { git = "https://github.com/paritytech/substrate", branch = "polkadot-v0.9.7" }
-sp-core = { git = "https://github.com/paritytech/substrate", branch = "polkadot-v0.9.7" }
-sp-blockchain = { git = "https://github.com/paritytech/substrate", branch = "polkadot-v0.9.7" }
-
-# Polkadot dependencies
-polkadot-primitives = { git = "https://github.com/paritytech/polkadot", branch = "release-v0.9.7" }
-polkadot-service = { git = "https://github.com/paritytech/polkadot", branch = "release-v0.9.7" }
-polkadot-overseer = { git = "https://github.com/paritytech/polkadot", branch = "release-v0.9.7" }
-=======
 sc-chain-spec = { git = "https://github.com/paritytech/substrate", branch = "polkadot-v0.9.8" }
 sc-client-api = { git = "https://github.com/paritytech/substrate", branch = "polkadot-v0.9.8" }
 sc-service = { git = "https://github.com/paritytech/substrate", branch = "polkadot-v0.9.8" }
@@ -46,7 +28,6 @@
 polkadot-primitives = { git = "https://github.com/paritytech/polkadot", branch = "release-v0.9.8" }
 polkadot-service = { git = "https://github.com/paritytech/polkadot", branch = "release-v0.9.8" }
 polkadot-overseer = { git = "https://github.com/paritytech/polkadot", branch = "release-v0.9.8" }
->>>>>>> 4e51d32f
 
 # Other deps
 tracing = "0.1.22"
