[package]
name = "cumulus-client-pov-recovery"
version = "0.1.0"
authors = ["Parity Technologies <admin@parity.io>"]
description = "Cumulus-specific networking protocol"
edition = "2018"

[dependencies]
# Substrate deps
<<<<<<< HEAD
sp-consensus = { git = "https://github.com/paritytech/substrate", branch = "polkadot-v0.9.7" }
sp-runtime = { git = "https://github.com/paritytech/substrate", branch = "polkadot-v0.9.7" }
sp-api = { git = "https://github.com/paritytech/substrate", branch = "polkadot-v0.9.7" }
sp-core = { git = "https://github.com/paritytech/substrate", branch = "polkadot-v0.9.7" }
sp-maybe-compressed-blob = { git = "https://github.com/paritytech/substrate", branch = "polkadot-v0.9.7" }
sc-client-api = { git = "https://github.com/paritytech/substrate", branch = "polkadot-v0.9.7" }

# Polkadot deps
polkadot-primitives = { git = "https://github.com/paritytech/polkadot", branch = "release-v0.9.7" }
polkadot-node-primitives = { git = "https://github.com/paritytech/polkadot", branch = "release-v0.9.7" }
polkadot-overseer = { git = "https://github.com/paritytech/polkadot", branch = "release-v0.9.7" }
polkadot-node-subsystem = { git = "https://github.com/paritytech/polkadot", branch = "release-v0.9.7" }
=======
sp-consensus = { git = "https://github.com/paritytech/substrate", branch = "polkadot-v0.9.8" }
sp-runtime = { git = "https://github.com/paritytech/substrate", branch = "polkadot-v0.9.8" }
sp-api = { git = "https://github.com/paritytech/substrate", branch = "polkadot-v0.9.8" }
sp-core = { git = "https://github.com/paritytech/substrate", branch = "polkadot-v0.9.8" }
sp-maybe-compressed-blob = { git = "https://github.com/paritytech/substrate", branch = "polkadot-v0.9.8" }
sc-client-api = { git = "https://github.com/paritytech/substrate", branch = "polkadot-v0.9.8" }

# Polkadot deps
polkadot-primitives = { git = "https://github.com/paritytech/polkadot", branch = "release-v0.9.8" }
polkadot-node-primitives = { git = "https://github.com/paritytech/polkadot", branch = "release-v0.9.8" }
polkadot-overseer = { git = "https://github.com/paritytech/polkadot", branch = "release-v0.9.8" }
polkadot-node-subsystem = { git = "https://github.com/paritytech/polkadot", branch = "release-v0.9.8" }
>>>>>>> 4e51d32f

# Cumulus deps
cumulus-primitives-core = { path = "../../primitives/core" }

# other deps
codec = { package = "parity-scale-codec", version = "2.0.0", features = [ "derive" ] }
futures = { version = "0.3.1", features = ["compat"] }
futures-timer = "3.0.2"
tracing = "0.1.22"
rand = "0.8.3"

[dev-dependencies]
tokio = { version = "0.2.21", features = ["macros"] }

# Cumulus deps
cumulus-test-service = { path = "../../test/service" }

# Polkadot deps
<<<<<<< HEAD
polkadot-test-client = { git = "https://github.com/paritytech/polkadot", branch = "release-v0.9.7" }

# substrate deps
sc-client-api = { git = "https://github.com/paritytech/substrate", branch = "polkadot-v0.9.7" }
sp-core = { git = "https://github.com/paritytech/substrate", branch = "polkadot-v0.9.7" }
sp-keyring = { git = "https://github.com/paritytech/substrate", branch = "polkadot-v0.9.7" }
sp-keystore = { git = "https://github.com/paritytech/substrate", branch = "polkadot-v0.9.7" }
sp-consensus = { git = "https://github.com/paritytech/substrate", branch = "polkadot-v0.9.7" }
sc-cli = { git = "https://github.com/paritytech/substrate", branch = "polkadot-v0.9.7" }
substrate-test-utils = { git = "https://github.com/paritytech/substrate", branch = "polkadot-v0.9.7" }
sc-service = { git = "https://github.com/paritytech/substrate", branch = "polkadot-v0.9.7" }
=======
polkadot-test-client = { git = "https://github.com/paritytech/polkadot", branch = "release-v0.9.8" }

# substrate deps
sc-client-api = { git = "https://github.com/paritytech/substrate", branch = "polkadot-v0.9.8" }
sp-core = { git = "https://github.com/paritytech/substrate", branch = "polkadot-v0.9.8" }
sp-keyring = { git = "https://github.com/paritytech/substrate", branch = "polkadot-v0.9.8" }
sp-keystore = { git = "https://github.com/paritytech/substrate", branch = "polkadot-v0.9.8" }
sp-consensus = { git = "https://github.com/paritytech/substrate", branch = "polkadot-v0.9.8" }
sc-cli = { git = "https://github.com/paritytech/substrate", branch = "polkadot-v0.9.8" }
substrate-test-utils = { git = "https://github.com/paritytech/substrate", branch = "polkadot-v0.9.8" }
sc-service = { git = "https://github.com/paritytech/substrate", branch = "polkadot-v0.9.8" }
>>>>>>> 4e51d32f
<|MERGE_RESOLUTION|>--- conflicted
+++ resolved
@@ -7,20 +7,6 @@
 
 [dependencies]
 # Substrate deps
-<<<<<<< HEAD
-sp-consensus = { git = "https://github.com/paritytech/substrate", branch = "polkadot-v0.9.7" }
-sp-runtime = { git = "https://github.com/paritytech/substrate", branch = "polkadot-v0.9.7" }
-sp-api = { git = "https://github.com/paritytech/substrate", branch = "polkadot-v0.9.7" }
-sp-core = { git = "https://github.com/paritytech/substrate", branch = "polkadot-v0.9.7" }
-sp-maybe-compressed-blob = { git = "https://github.com/paritytech/substrate", branch = "polkadot-v0.9.7" }
-sc-client-api = { git = "https://github.com/paritytech/substrate", branch = "polkadot-v0.9.7" }
-
-# Polkadot deps
-polkadot-primitives = { git = "https://github.com/paritytech/polkadot", branch = "release-v0.9.7" }
-polkadot-node-primitives = { git = "https://github.com/paritytech/polkadot", branch = "release-v0.9.7" }
-polkadot-overseer = { git = "https://github.com/paritytech/polkadot", branch = "release-v0.9.7" }
-polkadot-node-subsystem = { git = "https://github.com/paritytech/polkadot", branch = "release-v0.9.7" }
-=======
 sp-consensus = { git = "https://github.com/paritytech/substrate", branch = "polkadot-v0.9.8" }
 sp-runtime = { git = "https://github.com/paritytech/substrate", branch = "polkadot-v0.9.8" }
 sp-api = { git = "https://github.com/paritytech/substrate", branch = "polkadot-v0.9.8" }
@@ -33,7 +19,6 @@
 polkadot-node-primitives = { git = "https://github.com/paritytech/polkadot", branch = "release-v0.9.8" }
 polkadot-overseer = { git = "https://github.com/paritytech/polkadot", branch = "release-v0.9.8" }
 polkadot-node-subsystem = { git = "https://github.com/paritytech/polkadot", branch = "release-v0.9.8" }
->>>>>>> 4e51d32f
 
 # Cumulus deps
 cumulus-primitives-core = { path = "../../primitives/core" }
@@ -52,19 +37,6 @@
 cumulus-test-service = { path = "../../test/service" }
 
 # Polkadot deps
-<<<<<<< HEAD
-polkadot-test-client = { git = "https://github.com/paritytech/polkadot", branch = "release-v0.9.7" }
-
-# substrate deps
-sc-client-api = { git = "https://github.com/paritytech/substrate", branch = "polkadot-v0.9.7" }
-sp-core = { git = "https://github.com/paritytech/substrate", branch = "polkadot-v0.9.7" }
-sp-keyring = { git = "https://github.com/paritytech/substrate", branch = "polkadot-v0.9.7" }
-sp-keystore = { git = "https://github.com/paritytech/substrate", branch = "polkadot-v0.9.7" }
-sp-consensus = { git = "https://github.com/paritytech/substrate", branch = "polkadot-v0.9.7" }
-sc-cli = { git = "https://github.com/paritytech/substrate", branch = "polkadot-v0.9.7" }
-substrate-test-utils = { git = "https://github.com/paritytech/substrate", branch = "polkadot-v0.9.7" }
-sc-service = { git = "https://github.com/paritytech/substrate", branch = "polkadot-v0.9.7" }
-=======
 polkadot-test-client = { git = "https://github.com/paritytech/polkadot", branch = "release-v0.9.8" }
 
 # substrate deps
@@ -75,5 +47,4 @@
 sp-consensus = { git = "https://github.com/paritytech/substrate", branch = "polkadot-v0.9.8" }
 sc-cli = { git = "https://github.com/paritytech/substrate", branch = "polkadot-v0.9.8" }
 substrate-test-utils = { git = "https://github.com/paritytech/substrate", branch = "polkadot-v0.9.8" }
-sc-service = { git = "https://github.com/paritytech/substrate", branch = "polkadot-v0.9.8" }
->>>>>>> 4e51d32f
+sc-service = { git = "https://github.com/paritytech/substrate", branch = "polkadot-v0.9.8" }