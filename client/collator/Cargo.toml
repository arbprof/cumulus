--- conflicted
+++ resolved
@@ -6,20 +6,6 @@
 
 [dependencies]
 # Substrate dependencies
-<<<<<<< HEAD
-sp-runtime = { git = "https://github.com/paritytech/substrate", branch = "polkadot-v0.9.7" }
-sp-core = { git = "https://github.com/paritytech/substrate", branch = "polkadot-v0.9.7" }
-sp-io = { git = "https://github.com/paritytech/substrate", branch = "polkadot-v0.9.7" }
-sp-consensus = { git = "https://github.com/paritytech/substrate", branch = "polkadot-v0.9.7" }
-sp-api = { git = "https://github.com/paritytech/substrate", branch = "polkadot-v0.9.7" }
-sc-client-api = { git = "https://github.com/paritytech/substrate", branch = "polkadot-v0.9.7" }
-
-# Polkadot dependencies
-polkadot-primitives = { git = "https://github.com/paritytech/polkadot", branch = "release-v0.9.7" }
-polkadot-node-primitives = { git = "https://github.com/paritytech/polkadot", branch = "release-v0.9.7" }
-polkadot-overseer = { git = "https://github.com/paritytech/polkadot", branch = "release-v0.9.7" }
-polkadot-node-subsystem = { git = "https://github.com/paritytech/polkadot", branch = "release-v0.9.7" }
-=======
 sp-runtime = { git = "https://github.com/paritytech/substrate", branch = "polkadot-v0.9.8" }
 sp-core = { git = "https://github.com/paritytech/substrate", branch = "polkadot-v0.9.8" }
 sp-io = { git = "https://github.com/paritytech/substrate", branch = "polkadot-v0.9.8" }
@@ -32,7 +18,6 @@
 polkadot-node-primitives = { git = "https://github.com/paritytech/polkadot", branch = "release-v0.9.8" }
 polkadot-overseer = { git = "https://github.com/paritytech/polkadot", branch = "release-v0.9.8" }
 polkadot-node-subsystem = { git = "https://github.com/paritytech/polkadot", branch = "release-v0.9.8" }
->>>>>>> 4e51d32f
 
 # Cumulus dependencies
 cumulus-client-network = { path = "../network" }
@@ -47,30 +32,18 @@
 
 [dev-dependencies]
 # Polkadot dependencies
-<<<<<<< HEAD
-polkadot-node-subsystem-test-helpers = { git = "https://github.com/paritytech/polkadot", branch = "release-v0.9.7" }
-=======
 polkadot-node-subsystem-test-helpers = { git = "https://github.com/paritytech/polkadot", branch = "release-v0.9.8" }
->>>>>>> 4e51d32f
 
 # Cumulus dependencies
 cumulus-test-runtime = { path = "../../test/runtime" }
 cumulus-test-client = { path = "../../test/client" }
 
 # Substrate dependencies
-<<<<<<< HEAD
-sp-keyring = { git = "https://github.com/paritytech/substrate", branch = "polkadot-v0.9.7" }
-sp-blockchain = { git = "https://github.com/paritytech/substrate", branch = "polkadot-v0.9.7" }
-sp-state-machine = { git = "https://github.com/paritytech/substrate", branch = "polkadot-v0.9.7" }
-sp-tracing = { git = "https://github.com/paritytech/substrate", branch = "polkadot-v0.9.7" }
-substrate-test-client = { git = "https://github.com/paritytech/substrate", branch = "polkadot-v0.9.7" }
-=======
 sp-keyring = { git = "https://github.com/paritytech/substrate", branch = "polkadot-v0.9.8" }
 sp-blockchain = { git = "https://github.com/paritytech/substrate", branch = "polkadot-v0.9.8" }
 sp-state-machine = { git = "https://github.com/paritytech/substrate", branch = "polkadot-v0.9.8" }
 sp-tracing = { git = "https://github.com/paritytech/substrate", branch = "polkadot-v0.9.8" }
 substrate-test-client = { git = "https://github.com/paritytech/substrate", branch = "polkadot-v0.9.8" }
->>>>>>> 4e51d32f
 
 # Other dependencies
 async-trait = "0.1.42"